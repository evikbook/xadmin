{% load i18n %}
<li class="dropdown bookmarks">
  <a id="drop-bookmark" title="{{bk_menu_title}}" class="dropdown-toggle" role="button" data-toggle="dropdown" href="#">
  <i class="icon-book"></i> {{ bk_menu_title|truncatechars:9 }}<span class="caret"></span></a>
  <ul id="bookmark-menu" class="dropdown-menu" role="menu">
    {% if bk_has_selected %}
    <li><a href="{{ bk_list_base_url }}"><i class="icon-blank"></i> {% trans "Clean Bookmarks" %}</a></li>
    <li class="divider"></li>
    {% endif %}
    {% for bk in bk_bookmarks %}
    <li class="{% if bk.selected %}active {% endif %}{% if bk.edit_url %}with_menu_btn{% endif %}">
      <a href="{{bk.url}}" title="{{bk.title}}"><i class="icon-bookmark"></i> {{bk.title}}</a>
<<<<<<< HEAD
      {% if bk.edit_url %}
=======
      {% if bk.edit_url and has_change_permission_bookmark %}
>>>>>>> a430951e
        <a href="{{bk.edit_url}}" class="dropdown-menu-btn"><i class="icon-pencil"></i></a>
      {% endif %}
    </li>
    {% empty %}
    <li><a class="mute">{% trans "No Bookmarks" %}</a></li>
    {% endfor %}
<<<<<<< HEAD
    {% if not bk_has_selected and bk_current_qs %}
=======
    {% if not bk_has_selected and bk_current_qs and has_add_permission_bookmark %}
>>>>>>> a430951e
    <li class="divider add-bookmark"></li>
    <li class="dropdown-submenu add-bookmark"><a href="#"><i class="icon-plus"></i> {% trans "New Bookmark" %}</a>
      <div class="popover right dropdown-menu">
        <div class="arrow"></div>
        <h3 class="popover-title">
          {% trans "Save current page as Bookmark" %}
        </h3>
        <div class="popover-content">
          <form id="bookmark_form" method="post" action="{{bk_post_url}}">
            {% csrf_token %}
            <input type="hidden" name="query" value="{{bk_current_qs}}"/>
            <input name="title" type="text" class="form-control" placeholder="{% trans "Enter bookmark title" %}…"/>
            <button class="btn btn-success" type="submit" data-loading-text="{% trans "Waiting" %}...">{% trans "Save Bookmark" %}</button>
          </form>
        </div>
      </div>
    </li>
    {% endif %}
  </ul>
</li><|MERGE_RESOLUTION|>--- conflicted
+++ resolved
@@ -10,22 +10,14 @@
     {% for bk in bk_bookmarks %}
     <li class="{% if bk.selected %}active {% endif %}{% if bk.edit_url %}with_menu_btn{% endif %}">
       <a href="{{bk.url}}" title="{{bk.title}}"><i class="icon-bookmark"></i> {{bk.title}}</a>
-<<<<<<< HEAD
-      {% if bk.edit_url %}
-=======
       {% if bk.edit_url and has_change_permission_bookmark %}
->>>>>>> a430951e
         <a href="{{bk.edit_url}}" class="dropdown-menu-btn"><i class="icon-pencil"></i></a>
       {% endif %}
     </li>
     {% empty %}
     <li><a class="mute">{% trans "No Bookmarks" %}</a></li>
     {% endfor %}
-<<<<<<< HEAD
-    {% if not bk_has_selected and bk_current_qs %}
-=======
     {% if not bk_has_selected and bk_current_qs and has_add_permission_bookmark %}
->>>>>>> a430951e
     <li class="divider add-bookmark"></li>
     <li class="dropdown-submenu add-bookmark"><a href="#"><i class="icon-plus"></i> {% trans "New Bookmark" %}</a>
       <div class="popover right dropdown-menu">
