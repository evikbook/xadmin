{% extends 'xadmin/base.html' %}
{% load i18n xadmin_tags %}
{% load url from future %}

{% block title %}{{ title }} | {{ site_title }}{% endblock %}

{% block body %}
  <!-- Header -->
  <div id="top-nav" class="navbar navbar-inverse navbar-static-top">
    <button type="button" class="navbar-toggle" data-toggle="collapse" data-target=".navbar-responsive-collapse">
      <span class="icon-list"></span>
    </button>
    <a class="navbar-brand" href="#">{% block branding %}{{ site_title }}{% endblock %}</a>
    <div class="nav-collapse collapse navbar-responsive-collapse">
      <ul class="nav navbar-nav pull-right">
        {% if user.is_active and user.is_staff %}
          <li class="dropdown">
            <a class="dropdown-toggle" role="button" data-toggle="dropdown" href="#">
            <strong>{% trans 'Welcome,' %} {% filter force_escape %}{% firstof user.first_name user.username %}{% endfilter %}</strong> <span class="caret"></span></a>
            <ul id="g-account-menu" class="dropdown-menu" role="menu">
              {% view_block 'top_account_menu' %}
            </ul>
          </li>
        {% endif %}
        <li><a href="{% url 'admin:logout' %}">{% trans 'Log out' %}</a></li>
      </ul>
    </div>
  </div>
  <div id="body-content">
    <div id="left-side" class="col col-lg-2">
        {% block navbar %}
        {% if nav_menu %}
            <ul class="well nav nav-pills nav-stacked">
              {% for item in nav_menu %}
                <li class="nav-header {% if item.selected %} active{% endif %}">
                  {% if item.url %}<a href="{{ item.url }}" class="section">{% endif %}
                  {% if item.icon %}<i class="icon-{{item.icon}}"></i>{% endif %}{{ item.title }}
                  {% if item.url %}</a>{% endif %}
                </li>
                {% for sitem in item.menus %}
                <li{% if sitem.selected %} class="active"{% endif %}>
                  {% if sitem.url %}<a href="{{ sitem.url }}">{% endif %}
                  {% if sitem.icon %}<i class="icon-{{sitem.icon}}"></i>{% endif %}
                  {{ sitem.title }}</span>{% if sitem.url %}</a>{% endif %}
                </li>
                {% endfor %}
              {% endfor %}
            {% view_block 'menu-nav' %}
            </ul>
<<<<<<< HEAD
=======
            <ul class="nav nav-list visible-tablet">
              {% for item in nav_menu %}
                <li class="app_menu dropdown-submenu {% if item.selected %} active{% endif %}">
                  <a href="#" class="section">
                    {% if item.icon %}<i class="icon-{{item.icon}}"></i>
                    {% elif item.first_icon %}<i class="icon-{{item.first_icon}}"></i>
                    {%else%}<i class="icon-exclamation-sign"></i>{% endif %}
                  </a><hr/>
                  <ul class="dropdown-menu">
                    {% for sitem in item.menus %}
                    <li{% if sitem.selected %} class="active"{% endif %}>
                      {% if sitem.url %}<a href="{{ sitem.url }}">{% endif %}
                      {% if sitem.icon %}<i class="icon-{{sitem.icon}}"></i>{% endif %}
                      {{ sitem.title }}</span>{% if sitem.url %}</a>{% endif %}
                    </li>
                    {% endfor %}
                  </ul>
                </li>
              {% endfor %}
            {% view_block 'menu-nav' %}
            </ul>
          </div><!--/.well -->
>>>>>>> 3cc5aebe
        {% else %}
          <div class="well">
            <p>{% trans "You don't have permission to edit anything." %}</p>
          </div>
        {% endif %}
      {% endblock %}

    </div>
    <div id="content-block" class="col col-lg-10">
        {% block breadcrumbs %}
        <ul class="breadcrumb">
        <li><a href="{% url 'admin:index' %}">{% trans 'Home' %}</a> <li>
        {% if title %} &rsaquo; {{ title }}{% endif %}
        </ul>
        {% endblock %}

        {% block messages %}
            {% if messages %}
            {% for message in messages %}
            <div class="alert{% if message.tags %} alert-{{ message.tags }}{% endif %}">
              <a class="close" data-dismiss="alert" href="#">&times;</a>
              {{ message|safe }}
            </div>
            {% endfor %}
            {% endif %}
        {% endblock messages %}

        {% block content %}
        {{ content }}
        {% endblock %}
    </div>

    {% block footer %}
      <hr/>
      <footer class="text-center">
        <p>&copy; my-company.inc 2013</p>
      </footer>
    {% endblock %}

  </div>
{% endblock body %}<|MERGE_RESOLUTION|>--- conflicted
+++ resolved
@@ -40,38 +40,14 @@
                 {% for sitem in item.menus %}
                 <li{% if sitem.selected %} class="active"{% endif %}>
                   {% if sitem.url %}<a href="{{ sitem.url }}">{% endif %}
-                  {% if sitem.icon %}<i class="icon-{{sitem.icon}}"></i>{% endif %}
+                  {% if sitem.icon %}<i class="icon-{{sitem.icon}}"></i>{%else%}<i class="icon-exclamation-sign"></i>{% endif %}
                   {{ sitem.title }}</span>{% if sitem.url %}</a>{% endif %}
                 </li>
                 {% endfor %}
               {% endfor %}
             {% view_block 'menu-nav' %}
             </ul>
-<<<<<<< HEAD
-=======
-            <ul class="nav nav-list visible-tablet">
-              {% for item in nav_menu %}
-                <li class="app_menu dropdown-submenu {% if item.selected %} active{% endif %}">
-                  <a href="#" class="section">
-                    {% if item.icon %}<i class="icon-{{item.icon}}"></i>
-                    {% elif item.first_icon %}<i class="icon-{{item.first_icon}}"></i>
-                    {%else%}<i class="icon-exclamation-sign"></i>{% endif %}
-                  </a><hr/>
-                  <ul class="dropdown-menu">
-                    {% for sitem in item.menus %}
-                    <li{% if sitem.selected %} class="active"{% endif %}>
-                      {% if sitem.url %}<a href="{{ sitem.url }}">{% endif %}
-                      {% if sitem.icon %}<i class="icon-{{sitem.icon}}"></i>{% endif %}
-                      {{ sitem.title }}</span>{% if sitem.url %}</a>{% endif %}
-                    </li>
-                    {% endfor %}
-                  </ul>
-                </li>
-              {% endfor %}
-            {% view_block 'menu-nav' %}
-            </ul>
           </div><!--/.well -->
->>>>>>> 3cc5aebe
         {% else %}
           <div class="well">
             <p>{% trans "You don't have permission to edit anything." %}</p>
