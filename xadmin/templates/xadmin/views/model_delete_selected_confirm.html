{% extends base_template %}
{% load i18n l10n %}
{% load url from future %}
{% load xadmin_tags %}

{% block breadcrumbs %}
<ul class="breadcrumb">
<li><a href="{% url 'admin:index' %}">{% trans 'Home' %}</a></li>
<li><a href="{% url opts|admin_urlname:'changelist' %}">{{ opts.verbose_name_plural|capfirst }}</a></li>
<li>{% trans 'Delete multiple objects' %}</li>
</ul>
{% endblock %}
{% block nav_title %}{{title}}{% endblock %}

{% block content %}
{% if perms_lacking or protected %}
    {% if perms_lacking %}
        <div class="alert alert-danger">{% blocktrans %}Deleting the selected {{ objects_name }} would result in deleting related objects, but your account doesn't have permission to delete the following types of objects:{% endblocktrans %}</div>
        <ul class="model_ul">
        {% for obj in perms_lacking %}
            <li>{{ obj }}</li>
        {% endfor %}
        </ul>
    {% endif %}
    {% if protected %}
        <div class="alert alert-danger">{% blocktrans %}Deleting the selected {{ objects_name }} would require deleting the following protected related objects:{% endblocktrans %}</div>
        <ul class="model_ul">
        {% for obj in protected %}
            <li>{{ obj }}</li>
        {% endfor %}
        </ul>
    {% endif %}
{% else %}
    <div class="alert alert-warning">{% blocktrans %}Are you sure you want to delete the selected {{ objects_name }}? All of the following objects and their related items will be deleted:{% endblocktrans %}</div>
    {% for deletable_object in deletable_objects %}
    <ul class="model_ul">
        {{ deletable_object|unordered_list }}
    </ul>
    {% endfor %}
    <form action="" method="post">{% csrf_token %}
    <div>
    {% for obj in queryset %}
    <input type="hidden" name="{{ action_checkbox_name }}" value="{{ obj.pk|unlocalize }}" />
    {% endfor %}
    <input type="hidden" name="action" value="delete_selected" />
    <input type="hidden" name="post" value="yes" />
    {% view_block 'form_fields' %}
    <div class="form-actions well well-small">
        <input class="btn btn-danger btn-large" type="submit" value="{% trans "Yes, I'm sure" %}" />
<<<<<<< HEAD
        <a class="btn btn-default pull-right" onclick="javascript:history.back();" >{% trans 'Cacnel' %}</a>
=======
        <a class="btn pull-right" onclick="javascript:history.back();" >{% trans 'Cancel' %}</a>
>>>>>>> f65fd42e
    </div>
    </div>
    </form>
{% endif %}
{% endblock %}<|MERGE_RESOLUTION|>--- conflicted
+++ resolved
@@ -47,11 +47,7 @@
     {% view_block 'form_fields' %}
     <div class="form-actions well well-small">
         <input class="btn btn-danger btn-large" type="submit" value="{% trans "Yes, I'm sure" %}" />
-<<<<<<< HEAD
-        <a class="btn btn-default pull-right" onclick="javascript:history.back();" >{% trans 'Cacnel' %}</a>
-=======
-        <a class="btn pull-right" onclick="javascript:history.back();" >{% trans 'Cancel' %}</a>
->>>>>>> f65fd42e
+        <a class="btn btn-default pull-right" onclick="javascript:history.back();" >{% trans 'Cancel' %}</a>
     </div>
     </div>
     </form>
