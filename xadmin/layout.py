from crispy_forms.helper import FormHelper
from crispy_forms.layout import *
from crispy_forms.bootstrap import *
from crispy_forms.utils import render_field, flatatt

from crispy_forms import layout


class Fieldset(layout.Fieldset):
    template = "xadmin/layout/fieldset.html"

    def __init__(self, legend, *fields, **kwargs):
        self.description = kwargs.pop('description', None)
        super(Fieldset, self).__init__(legend, *fields, **kwargs)


class Row(layout.Div):

    def __init__(self, *fields, **kwargs):
        css_class = 'form-row num%d' % len(fields)
        super(Row, self).__init__(css_class=css_class, *fields, **kwargs)


class Col(layout.Column):

    def __init__(self, id, *fields, **kwargs):
<<<<<<< HEAD
        css_class = ['column', 'form-column', id, 'col col-lg-%d' % kwargs.get('span', 6)]
=======
        css_class = ['column', 'form-column', id, 'span%d' %
                     kwargs.get('span', 6)]
>>>>>>> 3cc5aebe
        if kwargs.get('horizontal'):
            css_class.append('form-horizontal')
        super(Col, self).__init__(css_class=' '.join(css_class), *
                                  fields, **kwargs)


class Main(layout.Column):
    css_class = "column form-column main col col-lg-9 form-horizontal"


class Side(layout.Column):
    css_class = "column form-column sidebar col col-lg-3"


class Container(layout.Div):
    css_class = "form-container row clearfix"<|MERGE_RESOLUTION|>--- conflicted
+++ resolved
@@ -24,12 +24,8 @@
 class Col(layout.Column):
 
     def __init__(self, id, *fields, **kwargs):
-<<<<<<< HEAD
-        css_class = ['column', 'form-column', id, 'col col-lg-%d' % kwargs.get('span', 6)]
-=======
-        css_class = ['column', 'form-column', id, 'span%d' %
+        css_class = ['column', 'form-column', id, 'col col-lg-%d' %
                      kwargs.get('span', 6)]
->>>>>>> 3cc5aebe
         if kwargs.get('horizontal'):
             css_class.append('form-horizontal')
         super(Col, self).__init__(css_class=' '.join(css_class), *
