--- conflicted
+++ resolved
@@ -255,12 +255,7 @@
 
         # 进行排序
         queryset = queryset.order_by(*self.get_ordering())
-<<<<<<< HEAD
         
-=======
-
-        # Return the queryset.
->>>>>>> 53f5527d
         return queryset
 
     # List ordering
@@ -400,14 +395,9 @@
         """
         self.title = _('%s List') % force_unicode(self.opts.verbose_name)
 
-<<<<<<< HEAD
         # 获取所有可供显示的列的信息
-        model_fields = [(f, f.name in self.list_display, self.get_check_field_url(f)) \
-            for f in (self.opts.fields + self.get_model_method_fields()) if f.name not in self.list_exclude]
-=======
         model_fields = [(f, f.name in self.list_display, self.get_check_field_url(f))
                         for f in (self.opts.fields + self.get_model_method_fields()) if f.name not in self.list_exclude]
->>>>>>> 53f5527d
 
         new_context = {
             'module_name': force_unicode(self.opts.verbose_name_plural),
@@ -487,14 +477,8 @@
         elif i == self.page_num:
             return mark_safe(u'<span class="this-page">%d</span> ' % (i + 1))
         else:
-<<<<<<< HEAD
-            return mark_safe(u'<a href="%s"%s>%d</a> ' % (escape(self.get_query_string({PAGE_VAR: i})), (i == self.paginator.num_pages-1 and ' class="end"' or ''), i+1))
-            
-=======
             return mark_safe(u'<a href="%s"%s>%d</a> ' % (escape(self.get_query_string({PAGE_VAR: i})), (i == self.paginator.num_pages - 1 and ' class="end"' or ''), i + 1))
 
-    # Result List methods
->>>>>>> 53f5527d
     @filter_hook
     def result_header(self, field_name, row):
         """
@@ -572,18 +556,12 @@
             item.btns.append('<a class="toggle" href="%s"><i class="icon-%s"></i></a>' % (
                 self.get_query_string({ORDER_VAR: '.'.join(o_list_toggle)}), 'sort-up' if order_type == "asc" else 'sort-down'))
 
-<<<<<<< HEAD
         # 添加排序菜单项
-        item.menus.extend(['<li%s><a href="%s" class="active"><i class="icon-%s"></i> %s</a></li>' % \
-            ((' class="active"' if sorted and order_type==i[0] else ''), \
-                self.get_query_string({ORDER_VAR: '.'.join(i[1])}), i[2], i[3]) for i in menus])
-=======
         item.menus.extend(['<li%s><a href="%s" class="active"><i class="icon-%s"></i> %s</a></li>' %
                          (
                              (' class="active"' if sorted and order_type == i[
                               0] else ''),
                            self.get_query_string({ORDER_VAR: '.'.join(i[1])}), i[2], i[3]) for i in menus])
->>>>>>> 53f5527d
         item.classes.extend(th_classes)
 
         return item
