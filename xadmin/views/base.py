# coding=utf-8
import copy
import functools
import datetime
import decimal
from functools import update_wrapper
from inspect import getargspec

from django import forms
from django.utils.encoding import force_unicode
from django.conf import settings
from django.contrib import messages
from django.core.exceptions import ValidationError
from django.core.serializers.json import DjangoJSONEncoder
from django.core.urlresolvers import reverse
from django.http import HttpResponse
from django.template import Context, Template
from django.template.response import TemplateResponse
from django.utils.datastructures import SortedDict
from django.utils.decorators import method_decorator, classonlymethod
from django.utils.encoding import smart_unicode
from django.utils.http import urlencode
from django.utils.itercompat import is_iterable
from django.utils.safestring import mark_safe
from django.utils.text import capfirst
from django.utils.translation import ugettext as _
from django.views.decorators.csrf import csrf_protect
from django.views.generic import View
from xadmin.util import static, json, vendor

#: 通用的csrf_protect_m装饰器，给其他模块的 AdminView 使用
csrf_protect_m = method_decorator(csrf_protect)


class IncorrectPluginArg(Exception):
    """ 当插件的方法参数错误时抛出该异常 """
    pass


def filter_chain(filters, token, func, *args, **kwargs):
    if token == -1:
        return func()
    else:
        def _inner_method():
            fm = filters[token]
            fargs = getargspec(fm)[0]
            if len(fargs) == 1:
                # 只有 self 一个参数，这时如果 AdminView 方法的执行结果是 None 则没有问题，否则会抛出异常
                result = func()
                if result is None:
                    return fm()
                else:
                    raise IncorrectPluginArg(u'Plugin filter method need a arg to receive parent method result.')
            else:
                # 如果第一个参数为 ``__`` ，传入的参数为 func， 而非 func()
                return fm(func if fargs[1] == '__' else func(), *args, **kwargs)
        return filter_chain(filters, token - 1, _inner_method, *args, **kwargs)


def filter_hook(func):
    """
    表明 AdminView 的方法可以被插件插入的装饰器。执行使用了该装饰器的方法时，会按照以下过程执行:

        1. 首先将实例的 plugins 属性取出，取出含有同样方法名的插件

        2. 按照插件方法的 ``priority`` 属性排序

        3. 顺序执行插件方法，执行插件方法的规则:

            * 如果插件方法没有参数，AdminView 方法的返回结果不为空则抛出异常

            * 如果插件方法的第一个参数为 ``__`` ，则 AdminView 方法将作为第一个参数传入，注意，这时还未执行该方法，
              在插件中可以通过 ``__()`` 执行，这样就可以实现插件在 AdminView 方法执行前实现一些自己的逻辑，例如::

                def get_context(self, __):
                    c = {'key': 'value'}
                    c.update(__())
                    return c

            * 如果插件方法的第一个参数不为 ``__`` ，则执行 AdminView 方法，将结果作为第一个参数传入

        4. 最终将插件顺序执行的结果返回

    """
    tag = func.__name__
    func.__doc__ = "``filter_hook``\n\n" + (func.__doc__ or "")

    @functools.wraps(func)
    def method(self, *args, **kwargs):

        # 将 AdminView 的方法先封装起来，方便后面执行
        def _inner_method():
            return func(self, *args, **kwargs)

        if self.plugins:
<<<<<<< HEAD
            # 首先取出所有含有同名方法的插件
            filters = [(getattr(getattr(p, tag), 'priority', 10), getattr(p, tag)) \
                for p in self.plugins if callable(getattr(p, tag, None))]
            # 按照 ``priority`` 属性排序
            filters = [f for p,f in sorted(filters, key=lambda x:x[0])]
            return filter_chain(filters, len(filters)-1, _inner_method, *args, **kwargs)
=======
            filters = [(getattr(getattr(p, tag), 'priority', 10), getattr(p, tag))
                       for p in self.plugins if callable(getattr(p, tag, None))]
            filters = [f for p, f in sorted(filters, key=lambda x:x[0])]
            return filter_chain(filters, len(filters) - 1, _inner_method, *args, **kwargs)
>>>>>>> 53f5527d
        else:
            return _inner_method()
    return method


def inclusion_tag(file_name, context_class=Context, takes_context=False):
    """
    为 AdminView 的 block views 提供的便利方法，作用等同于 :meth:`django.template.Library.inclusion_tag`
    """
    def wrap(func):
        @functools.wraps(func)
        def method(self, context, nodes, *arg, **kwargs):
            _dict = func(self, context, nodes, *arg, **kwargs)
            from django.template.loader import get_template, select_template
            if isinstance(file_name, Template):
                t = file_name
            elif not isinstance(file_name, basestring) and is_iterable(file_name):
                t = select_template(file_name)
            else:
                t = get_template(file_name)
            new_context = context_class(_dict, **{
                'autoescape': context.autoescape,
                'current_app': context.current_app,
                'use_l10n': context.use_l10n,
                'use_tz': context.use_tz,
            })
            # 添加 admin_view
            new_context['admin_view'] = context['admin_view']
            csrf_token = context.get('csrf_token', None)
            if csrf_token is not None:
                new_context['csrf_token'] = csrf_token
            nodes.append(t.render(new_context))

        return method
    return wrap


class JSONEncoder(DjangoJSONEncoder):
    def default(self, o):
        if isinstance(o, datetime.date):
            return o.strftime('%Y-%m-%d')
        elif isinstance(o, datetime.datetime):
            return o.strftime('%Y-%m-%d %H:%M:%S')
        elif isinstance(o, decimal.Decimal):
            return str(o)
        else:
            try:
                return super(JSONEncoder, self).default(o)
            except Exception:
                return smart_unicode(o)


class BaseAdminObject(object):
    """
    提供给 :class:`BaseAdminView` 和 :class:`BaseAdminPlugin` 的通用基类，主要是提供了一些常用的通用方法
    """
    def get_view(self, view_class, option_class=None, *args, **kwargs):
        """
        获取 AdminViewClass 的实例。实际上就是调用 :meth:`~xadmin.sites.AdminSite.get_view_class` 方法

        :param view_class: AdminViewClass 的类
        :param option_class: 希望与 AdminViewClass 合并的 OptionClass
        """
        opts = kwargs.pop('opts', {})
        return self.admin_site.get_view_class(view_class, option_class, **opts)(self.request, *args, **kwargs)

    def get_model_view(self, view_class, model, *args, **kwargs):
        """
        获取 ModelAdminViewClass 的实例。首先通过 :class:`~xadmin.sites.AdminSite` 取得 model 对应的 OptionClass，然后调用 :meth:`get_view` 方法

        :param view_class: ModelAdminViewClass 的类
        :param model: 绑定的 Model 类
        """
        return self.get_view(view_class, self.admin_site._registry.get(model), *args, **kwargs)

    def get_admin_url(self, name, *args, **kwargs):
        """
        便捷方法，方便的通过 name 取得 url，会加上 AdminSite.app_name 的 url namespace
        """
        return reverse('%s:%s' % (self.admin_site.app_name, name), args=args, kwargs=kwargs)

    def get_model_url(self, model, name, *args, **kwargs):
<<<<<<< HEAD
        """
        便捷方法，方便的通过 model, name 取得 url，会自动拼成 urlname，并会加上 AdminSite.app_name 的 url namespace
        """
        return reverse('%s:%s_%s_%s' % (self.admin_site.app_name, model._meta.app_label, model._meta.module_name, name), \
=======
        return reverse(
            '%s:%s_%s_%s' % (self.admin_site.app_name, model._meta.app_label,
                             model._meta.module_name, name),
>>>>>>> 53f5527d
            args=args, kwargs=kwargs, current_app=self.admin_site.name)

    def get_model_perm(self, model, name):
        """
        获取 Model 的某种权限标签，标签的格式为::

            >>> view.get_model_perm(User, 'view')
            >>> 'auth.user_view'
        """
        return '%s.%s_%s' % (model._meta.app_label, name, model._meta.module_name)

    def has_model_perm(self, model, name, user=None):
        """
        判断当前用户是否有某个 Model 的 某种权限，例如:

            >>> view.has_model_perm(User, 'view')
            >>> True
        """
        user = user or self.user
        return user.has_perm(self.get_model_perm(model, name)) or (name == 'view' and self.has_model_perm(model, 'change', user))

    def get_query_string(self, new_params=None, remove=None):
<<<<<<< HEAD
        """
        在当前的query_string基础上生成新的query_string

        :param new_params: 要新加的参数，该参数为 dict 
        :param remove: 要删除的参数，该参数为 list, tuple
        """
        if new_params is None: new_params = {}
        if remove is None: remove = []
=======
        if new_params is None:
            new_params = {}
        if remove is None:
            remove = []
>>>>>>> 53f5527d
        p = dict(self.request.GET.items()).copy()
        for r in remove:
            for k in p.keys():
                if k.startswith(r):
                    del p[k]
        for k, v in new_params.items():
            if v is None:
                if k in p:
                    del p[k]
            else:
                p[k] = v
        return '?%s' % urlencode(p)

    def get_form_params(self, new_params=None, remove=None):
<<<<<<< HEAD
        """
        将当前 request 的参数，新加或是删除后，生成 hidden input。用于放入 HTML 的 Form 中。

        :param new_params: 要新加的参数，该参数为 dict 
        :param remove: 要删除的参数，该参数为 list, tuple
        """
        if new_params is None: new_params = {}
        if remove is None: remove = []
=======
        if new_params is None:
            new_params = {}
        if remove is None:
            remove = []
>>>>>>> 53f5527d
        p = dict(self.request.GET.items()).copy()
        for r in remove:
            for k in p.keys():
                if k.startswith(r):
                    del p[k]
        for k, v in new_params.items():
            if v is None:
                if k in p:
                    del p[k]
            else:
                p[k] = v
        return mark_safe(''.join(
            '<input type="hidden" name="%s" value="%s"/>' % (k, v) for k, v in p.items() if v))

    def render_response(self, content, response_type='json'):
        """
        便捷方法，方便生成 HttpResponse，如果 response_type 为 ``json`` 会自动转为 json 格式后输出
        """
        if response_type == 'json':
            response = HttpResponse(mimetype="application/json; charset=UTF-8")
            response.write(
                json.dumps(content, cls=JSONEncoder, ensure_ascii=False))
            return response
        return HttpResponse(content)

    def template_response(self, template, context):
        """
        便捷方法，方便生成 TemplateResponse
        """
        return TemplateResponse(self.request, template, context, current_app=self.admin_site.name)

    def static(self, path):
        """
        :meth:`xadmin.util.static` 的快捷方法，返回静态文件的 url。
        """
        return static(path)

    def vendor(self, *tags):
        return vendor(*tags)


class BaseAdminPlugin(BaseAdminObject):
    """
    所有 Plugin 的基类。继承于 :class:`BaseAdminObject` 。插件的注册和使用可以参看 :meth:`xadmin.sites.AdminSite.register_plugin` ，
    插件的原理可以参看 :func:`filter_hook` :

    .. autofunction:: xadmin.views.base.filter_hook
    """
    def __init__(self, admin_view):
        self.admin_view = admin_view
        self.admin_site = admin_view.admin_site

        if hasattr(admin_view, 'model'):
            self.model = admin_view.model
            self.opts = admin_view.model._meta

    def init_request(self, *args, **kwargs):
        """
        插件的初始化方法，Plugin 实例化后被调用的第一个方法。该方法主要用于初始化插件需要的属性，
        同时判断当前请求是否需要加载该插件，例如 Ajax插件的实现方式::

            def init_request(self, *args, **kwargs):
                return bool(self.request.is_ajax() or self.request.REQUEST.get('_ajax'))

        当返回值为 ``False`` 时，所属的 AdminView 实例不会加载该插件
        """
        pass


class BaseAdminView(BaseAdminObject, View):
    """
    所有 AdminView 的基类。继承于 :class:`BaseAdminObject` 和 :class:`django.views.generic.View`

    该类是 xadmin 中 **最核心** 的类，所有的 AdminView 都需要继承此类。xadmin 与 Django Admin最大的区别就在于 xadmin 
    每次请求会产生一个 AdminView 的实例，也就是基于 Class 的 view 方式。该方式在 Django 1.3 被实现，可以参看 Django 的官方文档
    `Class-based generic views <https://docs.djangoproject.com/en/1.4/topics/class-based-views/>`_

    使用 Class 的方式实现的好处显而易见。首先，每一次请求都会产生一个新的实例，这样 request 这种变量就可以保存在实例中，基类的扩展，或
    是复写父类方法时再也不用带着 request 到处跑了，当然，除了 request 还有很多可以基于实例存储的变量。

    其次，基于实例的方式非常方便的实现了插件功能，而且还能实现插件的动态加载，因为每个 AdminView 实例可以根据自身实例的属性情况来判断加载
    哪些插件，具体信息也可以参看 :class:`BaseAdminPlugin` 的描述。

    实现一个自己的 AdminView 类很简单，举例如下::

        from xadmin.sites import site
        from xadmin.views import BaseAdminView

        class MyAdminView(BaseAdminView):

            def get(self, request, *args, **kwargs):
                pass

        site.register_view(r'^me_test/$', MyAdminView, name='my_test')

    而后您就可以在 ``me_test/`` 访问到该view了。当然xadmin同事提供了一些通用的 AdminView，分别为

        * :class:`CommAdminView` : xadmin通用界面的基础View，提供了xadmin通用界面需要的一些数据(菜单等)
        * :class:`ModelAdminView` : 核心类之一，提供了基于 Model 的 AdminView。
    """

    base_template = 'xadmin/base.html'

    def __init__(self, request, *args, **kwargs):
        self.request = request
        self.request_method = request.method.lower()
        self.user = request.user

        self.base_plugins = [p(self) for p in getattr(self,
                                                      "plugin_classes", [])]

        self.args = args
        self.kwargs = kwargs
        self.init_plugin(*args, **kwargs)
        self.init_request(*args, **kwargs)

    @classonlymethod
    def as_view(cls):
        """
        复写了 :meth:`View.as_view` 方法，主要是将 :meth:`View.dispatch` 的也写到了本方法中，并且去掉了一些初始化操作，
        因为这些初始化操作在 AdminView 的初始化方法中已经完成了，可以参看 :meth:`BaseAdminView.init_request`
        """
        def view(request, *args, **kwargs):
            self = cls(request, *args, **kwargs)

            if hasattr(self, 'get') and not hasattr(self, 'head'):
                self.head = self.get

            if self.request_method in self.http_method_names:
                handler = getattr(
                    self, self.request_method, self.http_method_not_allowed)
            else:
                handler = self.http_method_not_allowed

            return handler(request, *args, **kwargs)

        update_wrapper(view, cls, updated=())
        update_wrapper(view, cls.dispatch, assigned=())
        return view

    def init_request(self, *args, **kwargs):
        """
        一般用于子类复写的初始化方法，在 AdminView 实例化时调用，:class:`BaseAdminView` 的该方法不做任何操作。
        """
        pass

    def init_plugin(self, *args, **kwargs):
        """
        AdminView 实例中插件的初始化方法，在 :meth:`BaseAdminView.init_request` 后调用。根据 AdminView 中
        的 base_plugins 属性将插件逐一初始化，既调用 :meth:`BaseAdminPlugin.init_request` 方法，并根据返回结果判断是否加载该插件。
        最后该方法会将初始化后的插件设置为 plugins 属性。
        """
        plugins = []
        for p in self.base_plugins:
            p.request = self.request
            p.user = self.user
            p.args = self.args
            p.kwargs = self.kwargs
            result = p.init_request(*args, **kwargs)
            if result is not False:
                # 返回结果不为 `False` 就加载该插件
                plugins.append(p)
        self.plugins = plugins

    @filter_hook
    def get_context(self):
<<<<<<< HEAD
        """
        返回显示页面所需的 context 对象。
        """
        return {'admin_view': self, 'media': self.media}
=======
        return {'admin_view': self, 'media': self.media, 'base_template': self.base_template}
>>>>>>> 53f5527d

    @property
    def media(self):
        return self.get_media()

    @filter_hook
    def get_media(self):
        """
        取得页面所需的 Media 对象，用于生成 css 和 js 文件
        """
        return forms.Media()


class CommAdminView(BaseAdminView):
    """
    基于 :class:`BaseAdminView` 提供的通用 AdminView。主要是完成了一些 xadmin 页面通用内容的处理。主要有:

<<<<<<< HEAD
        * 网站标题
        * 全局的 Model 图标
        * 网站菜单

    **View属性**:

        .. autoattribute:: site_title
        .. autoattribute:: globe_models_icon
    """

    site_title = None         #: 网站的标题
    #: 全局的 Model 图标::
    #:
    #:     globe_models_icon = {User: 'user-icon'}
=======
    base_template = 'xadmin/base_site.html'

    site_title = None
>>>>>>> 53f5527d
    globe_models_icon = {}
    default_model_icon = None

    def get_site_menu(self):
        """``FAQ:如何定制系统菜单``\n
        用于给子类复写的方法，开发者可以在子类或 OptionClass 中复写该方法，返回自己定义的网站菜单。菜单的格式为::

            ({
                "title": "菜单标题", "perm": "权限标示", 
                "icon": "图标的 css class", "url": "菜单url", 
                "menus": [...]    # 子菜单项
            })

        菜单项的 ``perm`` 和 ``url`` 如果是基于 Model 的，可以使用 xadmin 提供的便利方法 
        :meth:`BaseAdminObject.get_model_perm` 和 :meth:`BaseAdminObject.get_model_url`。举例说明创建菜单::

            class AdminSettings(object):

                def get_site_menu(self):
                    return (
                        {'title': '内容管理', 'perm': self.get_model_perm(Article, 'change'), 'menus':(
                            {'title': '游戏资料', 'icon': 'info-sign', 'url': self.get_model_url(Article, 'changelist') + '?_rel_categories__id__exact=2'},
                            {'title': '网站文章', 'icon': 'file', 'url': self.get_model_url(Article, 'changelist') + '?_rel_categories__id__exact=1'},
                        )},
                        {'title': '分类管理', 'perm': self.get_model_perm(Category, 'change'), 'menus':(
                            {'title': '主要分类', 'url': self.get_model_url(Category, 'changelist') + '?_p_parent__isnull=True'},
                            {'title': '游戏资料', 'url': self.get_model_url(Category, 'changelist') + '?_rel_parent__id__exact=2'},
                        )},
                    )

            site.register(CommAdminView, AdminSettings)

        """
        return None

    @filter_hook
    def get_nav_menu(self):
        """
        返回网站菜单，如果 :meth:`get_site_menu` 返回的结果不是 None ，那么将把其返回结果作为菜单的第一部分，而后会补全没有出现的 Model 列表页菜单项，
        如果 :meth:`get_site_menu` 返回为 None， 那么将自动根据 App 和 Model 生成两级的菜单。

        :rtype: 格式见 :meth:`get_site_menu` 返回格式
        """
        site_menu = list(self.get_site_menu() or [])
        had_urls = []

        # 选出所有已经存在的菜单项的 URL，后期自动生成菜单时会排除这些项。
        def get_url(menu, had_urls):
            if 'url' in menu:
                had_urls.append(menu['url'])
            if 'menus' in menu:
                for m in menu['menus']:
                    get_url(m, had_urls)
        get_url({'menus': site_menu}, had_urls)

        nav_menu = SortedDict()    #使用有序 dict，保证每次生成的菜单顺序固定

        for model, model_admin in self.admin_site._registry.items():
            app_label = model._meta.app_label

            model_dict = {
                'title': unicode(capfirst(model._meta.verbose_name_plural)),
                'url': self.get_model_url(model, "changelist"),
                'icon': self.get_model_icon(model),
                'perm': self.get_model_perm(model, 'view')
            }
            if model_dict['url'] in had_urls:
                # 过如该url已经在之前的菜单项中存在，就跳过该项
                continue

            app_key = "app:%s" % app_label
            if app_key in nav_menu:
                nav_menu[app_key]['menus'].append(model_dict)
            else:
                nav_menu[app_key] = {
                    'title': unicode(app_label.title()),
                    'menus': [model_dict],
                }

            app_menu = nav_menu[app_key]
            if ('first_icon' not in app_menu or
                    app_menu['first_icon'] == self.default_model_icon) and model_dict.get('icon'):
                app_menu['first_icon'] = model_dict['icon']
            if 'first_url' not in app_menu and model_dict.get('url'):
                app_menu['first_url'] = model_dict['url']

        for menu in nav_menu.values():
            menu['menus'].sort(key=lambda x: x['title'])

        nav_menu = nav_menu.values()
        nav_menu.sort(key=lambda x: x['title'])

        site_menu.extend(nav_menu)

        return site_menu

    @filter_hook
    def get_context(self):
        """
        **Context Params** :

            ``site_title`` : 使用 :attr:`site_title` 属性，默认为 "Django Xadmin"

            ``nav_menu`` : 权限过滤后的系统菜单项，如果在非 DEBUG 模式，该项会缓存在 SESSION 中
        """
        context = super(CommAdminView, self).get_context()

<<<<<<< HEAD
        # DEBUG模式会首先尝试从SESSION中取得缓存的菜单项
        if not settings.DEBUG and self.request.session.has_key('nav_menu'):
=======
        if not settings.DEBUG and 'nav_menu' in self.request.session:
>>>>>>> 53f5527d
            nav_menu = json.loads(self.request.session['nav_menu'])
        else:
            menus = copy.copy(self.get_nav_menu())

            def check_menu_permission(item):
                need_perm = item.pop('perm', None)
                if need_perm is None:
                    return True
                elif callable(need_perm):
                    return need_perm(self.user)
                elif need_perm == 'super':    # perm项如果为 ``super`` 说明需要超级用户权限
                    return self.user.is_superuser
                else:
                    return self.user.has_perm(need_perm)

            def filter_item(item):
                if 'menus' in item:
                    item['menus'] = [filter_item(
                        i) for i in item['menus'] if check_menu_permission(i)]
                return item

<<<<<<< HEAD
            nav_menu = [filter_item(item) for item in menus if check_menu_permission(item)]
            nav_menu = filter(lambda i: bool(i['menus']), nav_menu) # 去掉子菜单为空的一级菜单
=======
            nav_menu = [filter_item(
                item) for item in menus if check_menu_permission(item)]
            nav_menu = filter(lambda i: bool(i['menus']), nav_menu)
>>>>>>> 53f5527d

            if not settings.DEBUG:
                self.request.session['nav_menu'] = json.dumps(nav_menu)
                self.request.session.modified = True

        def check_selected(menu, path):
<<<<<<< HEAD
            # 判断菜单项是否被选择，使用当前url跟菜单项url对比
            selected = menu.has_key('url') and path.startswith(menu['url']) or False
            if menu.has_key('menus'):
=======
            selected = 'url' in menu and path.startswith(menu['url']) or False
            if 'menus' in menu:
>>>>>>> 53f5527d
                for m in menu['menus']:
                    _s = check_selected(m, path)
                    if _s:
                        selected = True
            if selected:
                menu['selected'] = True
            return selected
        for menu in nav_menu:
            check_selected(menu, self.request.path)

        context['nav_menu'] = nav_menu
        context['site_title'] = self.site_title or _(u'Django Xadmin')

        return context

    @filter_hook
    def get_model_icon(self, model):
        """
        取得 Model 图标，Model 图标会作为 css class，一般生成 HTML 如下::

            <i class="icon-model icon-{{model_icon}}"></i>

        这是 Bootstrap 标准的图标格式，xadmin 目前是用了 Font Icon (Font-Awesome)，您可以制作自己的图标，具体信息可以参考
        `如何制作自己的字体图标 <http://fortawesome.github.com/Font-Awesome/#contribute>`_

        .. note::

            Model 图标，目前被使用在以下几个地方，当然您也可以随时使用在自己实现的页面中:

                * 系统菜单
                * 列表页面标题中
                * 添加、修改及删除页面的标题中

        ``FAQ: 如果定义 Model 图标``

        您可以在 :class:`CommAdminView` 的 OptionClass 中通过 :attr:`CommAdminView.globe_models_icon` 属性设定全局的 Model 图标。
        或者在 Model 的 OptionClass 中设置 :attr:`model_icon` 属性。
        """
        # 首先从全局图标中获取
        icon = self.globe_models_icon.get(model)
        if icon is None and model in self.admin_site._registry:
<<<<<<< HEAD
            # 如果 Model 的 OptionClass 中有 model_icon 属性，则使用该属性
            icon = getattr(self.admin_site._registry[model], 'model_icon', None)
=======
            icon = getattr(self.admin_site._registry[model],
                           'model_icon', self.default_model_icon)
>>>>>>> 53f5527d
        return icon

    @filter_hook
    def message_user(self, message, level='info'):
        """
        向用户显示一个消息，这个消息会在页面生成的时候生成以下 HTML::

            {% for message in messages %}
            <div class="alert{% if message.tags %} alert-{{ message.tags }}{% endif %}">
              <a class="close" data-dismiss="alert" href="#">&times;</a>
              {{ message }}
            </div>
            {% endfor %}

        这是标准的 Bootstrap 格式。xadmin默认使用 :mod:`django.contrib.messages` 实现消息系统

        :param message: 消息内容
        :param level: 消息等级，默认为 ``info``
        """
        if hasattr(messages, level) and callable(getattr(messages, level)):
            getattr(messages, level)(self.request, message)


class ModelAdminView(CommAdminView):
    """
    基于 Model 的 AdminView，该类的子类，在 AdminSite 生成 urls 时，会为每一个注册的 Model 生成一个 url 映射。
    ModelAdminView 注册时使用 :meth:`xadmin.sites.AdminSite.register_modelview` 方法注册，具体使用实例可以参见该方法的说明，或参考实例::

        from xadmin.views import ModelAdminView

        class TestModelAdminView(ModelAdminView):
            
            def get(self, request, obj_id):
                pass

        site.register_modelview(r'^(.+)/test/$', TestModelAdminView, name='%s_%s_test')

    注册后，用户可以通过访问 ``/%(app_label)s/%(module_name)s/123/test`` 访问到该view

    **Option 属性**

        .. autoattribute:: fields
        .. autoattribute:: exclude
        .. autoattribute:: ordering
        .. autoattribute:: model

    **实例属性**

        .. py:attribute:: opts

            即 Model._meta

        .. py:attribute:: app_label

            即 Model._meta.app_label

        .. py:attribute:: module_name

            即 Model._meta.module_name

        .. py:attribute:: model_info

            即 (self.app_label, self.module_name)

    """
    fields = None    #: (list,tuple) 默认显示的字段
    exclude = None   #: (list,tuple) 排除的字段，主要用在编辑页面
    ordering = None  #: (dict) 获取 Model 的 queryset 时默认的排序规则
    model = None     #: 绑定的 Model 类，在注册 Model 时，该项会自动附在 OptionClass 中，见方法 :meth:`AdminSite.register`

    def __init__(self, request, *args, **kwargs):
        #: 即 Model._meta
        self.opts = self.model._meta
        #: 即 Model._meta.app_label
        self.app_label = self.model._meta.app_label
        #: 即 Model._meta.module_name
        self.module_name = self.model._meta.module_name
        #: 即 (self.app_label, self.module_name)
        self.model_info = (self.app_label, self.module_name)

        super(ModelAdminView, self).__init__(request, *args, **kwargs)

    @filter_hook
    def get_context(self):
        """
        **Context Params** :

            ``opts`` : Model 的 _meta

            ``app_label`` : Model 的 app_label

            ``module_name`` : Model 的 module_name

            ``verbose_name`` : Model 的 verbose_name
        """
        new_context = {
            "opts": self.opts,
            "app_label": self.app_label,
            "module_name": self.module_name,
            "verbose_name": force_unicode(self.opts.verbose_name),
            'model_icon': self.get_model_icon(self.model),
        }
        context = super(ModelAdminView, self).get_context()
        context.update(new_context)
        return context

    @filter_hook
    def get_object(self, object_id):
        """
        根据 object_id 获得唯一的 Model 实例，如果 pk 为 object_id 的 Model 不存在，则返回 None
        """
        queryset = self.queryset()
        model = queryset.model
        try:
            object_id = model._meta.pk.to_python(object_id)
            return queryset.get(pk=object_id)
        except (model.DoesNotExist, ValidationError):
            return None

    def model_admin_url(self, name, *args, **kwargs):
<<<<<<< HEAD
        """
        等同于 :meth:`BaseAdminObject.get_admin_url` ，只是无需填写 model 参数， 使用本身的 :attr:`ModelAdminView.model` 属性。
        """
        return reverse("%s:%s_%s_%s" % (self.admin_site.app_name, self.opts.app_label, \
=======
        return reverse(
            "%s:%s_%s_%s" % (self.admin_site.app_name, self.opts.app_label,
>>>>>>> 53f5527d
            self.module_name, name), args=args, kwargs=kwargs)

    def get_model_perms(self):
        """
        返回包含 Model 所有权限的 dict。dict 的 key 值为： ``add`` ``view`` ``change`` ``delete`` ， 
        value 为 boolean 值，表示当前用户是否具有相应的权限。
        """
        return {
            'view': self.has_view_permission(),
            'add': self.has_add_permission(),
            'change': self.has_change_permission(),
            'delete': self.has_delete_permission(),
        }

    def get_template_list(self, template_name):
        """
        根据 template_name 返回一个 templates 列表，生成页面是在这些列表中寻找存在的模板。这样，您就能方便的复写某些模板。列表的格式为::

            "xadmin/%s/%s/%s" % (opts.app_label, opts.object_name.lower(), template_name),
            "xadmin/%s/%s" % (opts.app_label, template_name),
            "xadmin/%s" % template_name,

        """
        opts = self.opts
        return (
            "xadmin/%s/%s/%s" % (
                opts.app_label, opts.object_name.lower(), template_name),
            "xadmin/%s/%s" % (opts.app_label, template_name),
            "xadmin/%s" % template_name,
        )

    def get_ordering(self):
        """
        返回 Model 列表的 ordering， 默认就是返回 :attr:`ModelAdminView.ordering` ，子类可以复写该方法
        """
<<<<<<< HEAD
        return self.ordering or ()
        
=======
        return self.ordering or ()  # otherwise we might try to *None, which is bad ;)

>>>>>>> 53f5527d
    def queryset(self):
        """
        返回 Model 的 queryset。可以使用该属性查询 Model 数据。
        """
        return self.model._default_manager.get_query_set()

    def has_view_permission(self, obj=None):
<<<<<<< HEAD
        """
        返回当前用户是否有查看权限

        .. note::

            目前的实现为：如果一个用户有对数据的修改权限，那么他就有对数据的查看权限。当然您可以在子类中修改这一规则
        """
        return self.user.has_perm('%s.view_%s'% self.model_info) or self.has_change_permission(obj)

    def has_add_permission(self):
        """
        返回当前用户是否有添加权限
        """
        return self.user.has_perm('%s.add_%s'% self.model_info)

    def has_change_permission(self, obj=None):
        """
        返回当前用户是否有修改权限
        """
        return self.user.has_perm('%s.change_%s'% self.model_info)

    def has_delete_permission(self, obj=None):
        """
        返回当前用户是否有删除权限
        """
        return self.user.has_perm('%s.delete_%s'% self.model_info)
=======
        return self.user.has_perm('%s.view_%s' % self.model_info) or self.has_change_permission(obj)

    def has_add_permission(self):
        return self.user.has_perm('%s.add_%s' % self.model_info)

    def has_change_permission(self, obj=None):
        return self.user.has_perm('%s.change_%s' % self.model_info)

    def has_delete_permission(self, obj=None):
        return self.user.has_perm('%s.delete_%s' % self.model_info)
>>>>>>> 53f5527d
<|MERGE_RESOLUTION|>--- conflicted
+++ resolved
@@ -93,19 +93,12 @@
             return func(self, *args, **kwargs)
 
         if self.plugins:
-<<<<<<< HEAD
             # 首先取出所有含有同名方法的插件
-            filters = [(getattr(getattr(p, tag), 'priority', 10), getattr(p, tag)) \
-                for p in self.plugins if callable(getattr(p, tag, None))]
-            # 按照 ``priority`` 属性排序
-            filters = [f for p,f in sorted(filters, key=lambda x:x[0])]
-            return filter_chain(filters, len(filters)-1, _inner_method, *args, **kwargs)
-=======
             filters = [(getattr(getattr(p, tag), 'priority', 10), getattr(p, tag))
                        for p in self.plugins if callable(getattr(p, tag, None))]
+            # 按照 ``priority`` 属性排序
             filters = [f for p, f in sorted(filters, key=lambda x:x[0])]
             return filter_chain(filters, len(filters) - 1, _inner_method, *args, **kwargs)
->>>>>>> 53f5527d
         else:
             return _inner_method()
     return method
@@ -188,16 +181,12 @@
         return reverse('%s:%s' % (self.admin_site.app_name, name), args=args, kwargs=kwargs)
 
     def get_model_url(self, model, name, *args, **kwargs):
-<<<<<<< HEAD
         """
         便捷方法，方便的通过 model, name 取得 url，会自动拼成 urlname，并会加上 AdminSite.app_name 的 url namespace
         """
-        return reverse('%s:%s_%s_%s' % (self.admin_site.app_name, model._meta.app_label, model._meta.module_name, name), \
-=======
         return reverse(
             '%s:%s_%s_%s' % (self.admin_site.app_name, model._meta.app_label,
                              model._meta.module_name, name),
->>>>>>> 53f5527d
             args=args, kwargs=kwargs, current_app=self.admin_site.name)
 
     def get_model_perm(self, model, name):
@@ -220,21 +209,16 @@
         return user.has_perm(self.get_model_perm(model, name)) or (name == 'view' and self.has_model_perm(model, 'change', user))
 
     def get_query_string(self, new_params=None, remove=None):
-<<<<<<< HEAD
         """
         在当前的query_string基础上生成新的query_string
 
         :param new_params: 要新加的参数，该参数为 dict 
         :param remove: 要删除的参数，该参数为 list, tuple
         """
-        if new_params is None: new_params = {}
-        if remove is None: remove = []
-=======
         if new_params is None:
             new_params = {}
         if remove is None:
             remove = []
->>>>>>> 53f5527d
         p = dict(self.request.GET.items()).copy()
         for r in remove:
             for k in p.keys():
@@ -249,21 +233,16 @@
         return '?%s' % urlencode(p)
 
     def get_form_params(self, new_params=None, remove=None):
-<<<<<<< HEAD
         """
         将当前 request 的参数，新加或是删除后，生成 hidden input。用于放入 HTML 的 Form 中。
 
         :param new_params: 要新加的参数，该参数为 dict 
         :param remove: 要删除的参数，该参数为 list, tuple
         """
-        if new_params is None: new_params = {}
-        if remove is None: remove = []
-=======
         if new_params is None:
             new_params = {}
         if remove is None:
             remove = []
->>>>>>> 53f5527d
         p = dict(self.request.GET.items()).copy()
         for r in remove:
             for k in p.keys():
@@ -430,14 +409,10 @@
 
     @filter_hook
     def get_context(self):
-<<<<<<< HEAD
         """
         返回显示页面所需的 context 对象。
         """
-        return {'admin_view': self, 'media': self.media}
-=======
         return {'admin_view': self, 'media': self.media, 'base_template': self.base_template}
->>>>>>> 53f5527d
 
     @property
     def media(self):
@@ -455,28 +430,25 @@
     """
     基于 :class:`BaseAdminView` 提供的通用 AdminView。主要是完成了一些 xadmin 页面通用内容的处理。主要有:
 
-<<<<<<< HEAD
         * 网站标题
         * 全局的 Model 图标
         * 网站菜单
-
+ 
     **View属性**:
-
+ 
         .. autoattribute:: site_title
         .. autoattribute:: globe_models_icon
-    """
-
+        .. autoattribute:: base_template
+        .. autoattribute:: default_model_icon
+    """
+    
+    base_template = 'xadmin/base_site.html'    #: View模板继承的基础模板
     site_title = None         #: 网站的标题
     #: 全局的 Model 图标::
     #:
     #:     globe_models_icon = {User: 'user-icon'}
-=======
-    base_template = 'xadmin/base_site.html'
-
-    site_title = None
->>>>>>> 53f5527d
     globe_models_icon = {}
-    default_model_icon = None
+    default_model_icon = None    #: 默认的 Model 图标
 
     def get_site_menu(self):
         """``FAQ:如何定制系统菜单``\n
@@ -582,12 +554,8 @@
         """
         context = super(CommAdminView, self).get_context()
 
-<<<<<<< HEAD
         # DEBUG模式会首先尝试从SESSION中取得缓存的菜单项
-        if not settings.DEBUG and self.request.session.has_key('nav_menu'):
-=======
         if not settings.DEBUG and 'nav_menu' in self.request.session:
->>>>>>> 53f5527d
             nav_menu = json.loads(self.request.session['nav_menu'])
         else:
             menus = copy.copy(self.get_nav_menu())
@@ -609,28 +577,18 @@
                         i) for i in item['menus'] if check_menu_permission(i)]
                 return item
 
-<<<<<<< HEAD
-            nav_menu = [filter_item(item) for item in menus if check_menu_permission(item)]
-            nav_menu = filter(lambda i: bool(i['menus']), nav_menu) # 去掉子菜单为空的一级菜单
-=======
             nav_menu = [filter_item(
                 item) for item in menus if check_menu_permission(item)]
-            nav_menu = filter(lambda i: bool(i['menus']), nav_menu)
->>>>>>> 53f5527d
+            nav_menu = filter(lambda i: bool(i['menus']), nav_menu) # 去掉子菜单为空的一级菜单
 
             if not settings.DEBUG:
                 self.request.session['nav_menu'] = json.dumps(nav_menu)
                 self.request.session.modified = True
 
         def check_selected(menu, path):
-<<<<<<< HEAD
             # 判断菜单项是否被选择，使用当前url跟菜单项url对比
-            selected = menu.has_key('url') and path.startswith(menu['url']) or False
-            if menu.has_key('menus'):
-=======
             selected = 'url' in menu and path.startswith(menu['url']) or False
             if 'menus' in menu:
->>>>>>> 53f5527d
                 for m in menu['menus']:
                     _s = check_selected(m, path)
                     if _s:
@@ -672,13 +630,9 @@
         # 首先从全局图标中获取
         icon = self.globe_models_icon.get(model)
         if icon is None and model in self.admin_site._registry:
-<<<<<<< HEAD
             # 如果 Model 的 OptionClass 中有 model_icon 属性，则使用该属性
-            icon = getattr(self.admin_site._registry[model], 'model_icon', None)
-=======
             icon = getattr(self.admin_site._registry[model],
                            'model_icon', self.default_model_icon)
->>>>>>> 53f5527d
         return icon
 
     @filter_hook
@@ -799,15 +753,11 @@
             return None
 
     def model_admin_url(self, name, *args, **kwargs):
-<<<<<<< HEAD
         """
         等同于 :meth:`BaseAdminObject.get_admin_url` ，只是无需填写 model 参数， 使用本身的 :attr:`ModelAdminView.model` 属性。
         """
-        return reverse("%s:%s_%s_%s" % (self.admin_site.app_name, self.opts.app_label, \
-=======
         return reverse(
             "%s:%s_%s_%s" % (self.admin_site.app_name, self.opts.app_label,
->>>>>>> 53f5527d
             self.module_name, name), args=args, kwargs=kwargs)
 
     def get_model_perms(self):
@@ -843,13 +793,8 @@
         """
         返回 Model 列表的 ordering， 默认就是返回 :attr:`ModelAdminView.ordering` ，子类可以复写该方法
         """
-<<<<<<< HEAD
         return self.ordering or ()
         
-=======
-        return self.ordering or ()  # otherwise we might try to *None, which is bad ;)
-
->>>>>>> 53f5527d
     def queryset(self):
         """
         返回 Model 的 queryset。可以使用该属性查询 Model 数据。
@@ -857,7 +802,6 @@
         return self.model._default_manager.get_query_set()
 
     def has_view_permission(self, obj=None):
-<<<<<<< HEAD
         """
         返回当前用户是否有查看权限
 
@@ -865,34 +809,22 @@
 
             目前的实现为：如果一个用户有对数据的修改权限，那么他就有对数据的查看权限。当然您可以在子类中修改这一规则
         """
-        return self.user.has_perm('%s.view_%s'% self.model_info) or self.has_change_permission(obj)
+        return self.user.has_perm('%s.view_%s' % self.model_info) or self.has_change_permission(obj)
 
     def has_add_permission(self):
         """
         返回当前用户是否有添加权限
         """
-        return self.user.has_perm('%s.add_%s'% self.model_info)
+        return self.user.has_perm('%s.add_%s' % self.model_info)
 
     def has_change_permission(self, obj=None):
         """
         返回当前用户是否有修改权限
         """
-        return self.user.has_perm('%s.change_%s'% self.model_info)
+        return self.user.has_perm('%s.change_%s' % self.model_info)
 
     def has_delete_permission(self, obj=None):
         """
         返回当前用户是否有删除权限
         """
-        return self.user.has_perm('%s.delete_%s'% self.model_info)
-=======
-        return self.user.has_perm('%s.view_%s' % self.model_info) or self.has_change_permission(obj)
-
-    def has_add_permission(self):
-        return self.user.has_perm('%s.add_%s' % self.model_info)
-
-    def has_change_permission(self, obj=None):
-        return self.user.has_perm('%s.change_%s' % self.model_info)
-
-    def has_delete_permission(self, obj=None):
         return self.user.has_perm('%s.delete_%s' % self.model_info)
->>>>>>> 53f5527d
