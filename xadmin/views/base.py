<<<<<<< HEAD
# coding=utf-8
=======
import sys
>>>>>>> ace31dc6
import copy
import functools
import datetime
import decimal
from functools import update_wrapper
from inspect import getargspec

from django import forms
from django.utils.encoding import force_unicode
from django.conf import settings
from django.contrib import messages
from django.core.exceptions import ValidationError
from django.core.serializers.json import DjangoJSONEncoder
from django.core.urlresolvers import reverse
from django.http import HttpResponse
from django.template import Context, Template
from django.template.response import TemplateResponse
from django.utils.datastructures import SortedDict
from django.utils.decorators import method_decorator, classonlymethod
from django.utils.encoding import smart_unicode
from django.utils.http import urlencode
from django.utils.itercompat import is_iterable
from django.utils.safestring import mark_safe
from django.utils.text import capfirst
from django.utils.translation import ugettext as _
from django.views.decorators.csrf import csrf_protect
from django.views.generic import View
from xadmin.util import static, json, vendor, sortkeypicker

#: 通用的csrf_protect_m装饰器，给其他模块的 AdminView 使用
csrf_protect_m = method_decorator(csrf_protect)


class IncorrectPluginArg(Exception):
    """ 当插件的方法参数错误时抛出该异常 """
    pass


def filter_chain(filters, token, func, *args, **kwargs):
    if token == -1:
        return func()
    else:
        def _inner_method():
            fm = filters[token]
            fargs = getargspec(fm)[0]
            if len(fargs) == 1:
                # 只有 self 一个参数，这时如果 AdminView 方法的执行结果是 None 则没有问题，否则会抛出异常
                result = func()
                if result is None:
                    return fm()
                else:
                    raise IncorrectPluginArg(u'Plugin filter method need a arg to receive parent method result.')
            else:
                # 如果第一个参数为 ``__`` ，传入的参数为 func， 而非 func()
                return fm(func if fargs[1] == '__' else func(), *args, **kwargs)
        return filter_chain(filters, token - 1, _inner_method, *args, **kwargs)


def filter_hook(func):
    """
    表明 AdminView 的方法可以被插件插入的装饰器。执行使用了该装饰器的方法时，会按照以下过程执行:

        1. 首先将实例的 plugins 属性取出，取出含有同样方法名的插件

        2. 按照插件方法的 ``priority`` 属性排序

        3. 顺序执行插件方法，执行插件方法的规则:

            * 如果插件方法没有参数，AdminView 方法的返回结果不为空则抛出异常

            * 如果插件方法的第一个参数为 ``__`` ，则 AdminView 方法将作为第一个参数传入，注意，这时还未执行该方法，
              在插件中可以通过 ``__()`` 执行，这样就可以实现插件在 AdminView 方法执行前实现一些自己的逻辑，例如::

                def get_context(self, __):
                    c = {'key': 'value'}
                    c.update(__())
                    return c

            * 如果插件方法的第一个参数不为 ``__`` ，则执行 AdminView 方法，将结果作为第一个参数传入

        4. 最终将插件顺序执行的结果返回

    """
    tag = func.__name__
    func.__doc__ = "``filter_hook``\n\n" + (func.__doc__ or "")

    @functools.wraps(func)
    def method(self, *args, **kwargs):

        # 将 AdminView 的方法先封装起来，方便后面执行
        def _inner_method():
            return func(self, *args, **kwargs)

        if self.plugins:
            # 首先取出所有含有同名方法的插件
            filters = [(getattr(getattr(p, tag), 'priority', 10), getattr(p, tag))
                       for p in self.plugins if callable(getattr(p, tag, None))]
            # 按照 ``priority`` 属性排序
            filters = [f for p, f in sorted(filters, key=lambda x:x[0])]
            return filter_chain(filters, len(filters) - 1, _inner_method, *args, **kwargs)
        else:
            return _inner_method()
    return method


def inclusion_tag(file_name, context_class=Context, takes_context=False):
    """
    为 AdminView 的 block views 提供的便利方法，作用等同于 :meth:`django.template.Library.inclusion_tag`
    """
    def wrap(func):
        @functools.wraps(func)
        def method(self, context, nodes, *arg, **kwargs):
            _dict = func(self, context, nodes, *arg, **kwargs)
            from django.template.loader import get_template, select_template
            if isinstance(file_name, Template):
                t = file_name
            elif not isinstance(file_name, basestring) and is_iterable(file_name):
                t = select_template(file_name)
            else:
                t = get_template(file_name)
            new_context = context_class(_dict, **{
                'autoescape': context.autoescape,
                'current_app': context.current_app,
                'use_l10n': context.use_l10n,
                'use_tz': context.use_tz,
            })
            # 添加 admin_view
            new_context['admin_view'] = context['admin_view']
            csrf_token = context.get('csrf_token', None)
            if csrf_token is not None:
                new_context['csrf_token'] = csrf_token
            nodes.append(t.render(new_context))

        return method
    return wrap


class JSONEncoder(DjangoJSONEncoder):
    def default(self, o):
        if isinstance(o, datetime.date):
            return o.strftime('%Y-%m-%d')
        elif isinstance(o, datetime.datetime):
            return o.strftime('%Y-%m-%d %H:%M:%S')
        elif isinstance(o, decimal.Decimal):
            return str(o)
        else:
            try:
                return super(JSONEncoder, self).default(o)
            except Exception:
                return smart_unicode(o)


class BaseAdminObject(object):
    """
    提供给 :class:`BaseAdminView` 和 :class:`BaseAdminPlugin` 的通用基类，主要是提供了一些常用的通用方法
    """
    def get_view(self, view_class, option_class=None, *args, **kwargs):
        """
        获取 AdminViewClass 的实例。实际上就是调用 :meth:`~xadmin.sites.AdminSite.get_view_class` 方法

        :param view_class: AdminViewClass 的类
        :param option_class: 希望与 AdminViewClass 合并的 OptionClass
        """
        opts = kwargs.pop('opts', {})
        return self.admin_site.get_view_class(view_class, option_class, **opts)(self.request, *args, **kwargs)

    def get_model_view(self, view_class, model, *args, **kwargs):
        """
        获取 ModelAdminViewClass 的实例。首先通过 :class:`~xadmin.sites.AdminSite` 取得 model 对应的 OptionClass，然后调用 :meth:`get_view` 方法

        :param view_class: ModelAdminViewClass 的类
        :param model: 绑定的 Model 类
        """
        return self.get_view(view_class, self.admin_site._registry.get(model), *args, **kwargs)

    def get_admin_url(self, name, *args, **kwargs):
        """
        便捷方法，方便的通过 name 取得 url，会加上 AdminSite.app_name 的 url namespace
        """
        return reverse('%s:%s' % (self.admin_site.app_name, name), args=args, kwargs=kwargs)

    def get_model_url(self, model, name, *args, **kwargs):
        """
        便捷方法，方便的通过 model, name 取得 url，会自动拼成 urlname，并会加上 AdminSite.app_name 的 url namespace
        """
        return reverse(
            '%s:%s_%s_%s' % (self.admin_site.app_name, model._meta.app_label,
                             model._meta.module_name, name),
            args=args, kwargs=kwargs, current_app=self.admin_site.name)

    def get_model_perm(self, model, name):
        """
        获取 Model 的某种权限标签，标签的格式为::

            >>> view.get_model_perm(User, 'view')
            >>> 'auth.user_view'
        """
        return '%s.%s_%s' % (model._meta.app_label, name, model._meta.module_name)

    def has_model_perm(self, model, name, user=None):
        """
        判断当前用户是否有某个 Model 的 某种权限，例如:

            >>> view.has_model_perm(User, 'view')
            >>> True
        """
        user = user or self.user
        return user.has_perm(self.get_model_perm(model, name)) or (name == 'view' and self.has_model_perm(model, 'change', user))

    def get_query_string(self, new_params=None, remove=None):
        """
        在当前的query_string基础上生成新的query_string

        :param new_params: 要新加的参数，该参数为 dict 
        :param remove: 要删除的参数，该参数为 list, tuple
        """
        if new_params is None:
            new_params = {}
        if remove is None:
            remove = []
        p = dict(self.request.GET.items()).copy()
        for r in remove:
            for k in p.keys():
                if k.startswith(r):
                    del p[k]
        for k, v in new_params.items():
            if v is None:
                if k in p:
                    del p[k]
            else:
                p[k] = v
        return '?%s' % urlencode(p)

    def get_form_params(self, new_params=None, remove=None):
        """
        将当前 request 的参数，新加或是删除后，生成 hidden input。用于放入 HTML 的 Form 中。

        :param new_params: 要新加的参数，该参数为 dict 
        :param remove: 要删除的参数，该参数为 list, tuple
        """
        if new_params is None:
            new_params = {}
        if remove is None:
            remove = []
        p = dict(self.request.GET.items()).copy()
        for r in remove:
            for k in p.keys():
                if k.startswith(r):
                    del p[k]
        for k, v in new_params.items():
            if v is None:
                if k in p:
                    del p[k]
            else:
                p[k] = v
        return mark_safe(''.join(
            '<input type="hidden" name="%s" value="%s"/>' % (k, v) for k, v in p.items() if v))

    def render_response(self, content, response_type='json'):
        """
        便捷方法，方便生成 HttpResponse，如果 response_type 为 ``json`` 会自动转为 json 格式后输出
        """
        if response_type == 'json':
            response = HttpResponse(mimetype="application/json; charset=UTF-8")
            response.write(
                json.dumps(content, cls=JSONEncoder, ensure_ascii=False))
            return response
        return HttpResponse(content)

    def template_response(self, template, context):
        """
        便捷方法，方便生成 TemplateResponse
        """
        return TemplateResponse(self.request, template, context, current_app=self.admin_site.name)

    def message_user(self, message, level='info'):
        """
        Send a message to the user. The default implementation
        posts a message using the django.contrib.messages backend.
        """
        if hasattr(messages, level) and callable(getattr(messages, level)):
            getattr(messages, level)(self.request, message)

    def static(self, path):
        """
        :meth:`xadmin.util.static` 的快捷方法，返回静态文件的 url。
        """
        return static(path)

    def vendor(self, *tags):
        return vendor(*tags)


class BaseAdminPlugin(BaseAdminObject):
    """
    所有 Plugin 的基类。继承于 :class:`BaseAdminObject` 。插件的注册和使用可以参看 :meth:`xadmin.sites.AdminSite.register_plugin` ，
    插件的原理可以参看 :func:`filter_hook` :

    .. autofunction:: xadmin.views.base.filter_hook
    """
    def __init__(self, admin_view):
        self.admin_view = admin_view
        self.admin_site = admin_view.admin_site

        if hasattr(admin_view, 'model'):
            self.model = admin_view.model
            self.opts = admin_view.model._meta

    def init_request(self, *args, **kwargs):
        """
        插件的初始化方法，Plugin 实例化后被调用的第一个方法。该方法主要用于初始化插件需要的属性，
        同时判断当前请求是否需要加载该插件，例如 Ajax插件的实现方式::

            def init_request(self, *args, **kwargs):
                return bool(self.request.is_ajax() or self.request.REQUEST.get('_ajax'))

        当返回值为 ``False`` 时，所属的 AdminView 实例不会加载该插件
        """
        pass


class BaseAdminView(BaseAdminObject, View):
    """
    所有 AdminView 的基类。继承于 :class:`BaseAdminObject` 和 :class:`django.views.generic.View`

    该类是 xadmin 中 **最核心** 的类，所有的 AdminView 都需要继承此类。xadmin 与 Django Admin最大的区别就在于 xadmin 
    每次请求会产生一个 AdminView 的实例，也就是基于 Class 的 view 方式。该方式在 Django 1.3 被实现，可以参看 Django 的官方文档
    `Class-based generic views <https://docs.djangoproject.com/en/1.4/topics/class-based-views/>`_

    使用 Class 的方式实现的好处显而易见。首先，每一次请求都会产生一个新的实例，这样 request 这种变量就可以保存在实例中，基类的扩展，或
    是复写父类方法时再也不用带着 request 到处跑了，当然，除了 request 还有很多可以基于实例存储的变量。

    其次，基于实例的方式非常方便的实现了插件功能，而且还能实现插件的动态加载，因为每个 AdminView 实例可以根据自身实例的属性情况来判断加载
    哪些插件，具体信息也可以参看 :class:`BaseAdminPlugin` 的描述。

    实现一个自己的 AdminView 类很简单，举例如下::

        from xadmin.sites import site
        from xadmin.views import BaseAdminView

        class MyAdminView(BaseAdminView):

            def get(self, request, *args, **kwargs):
                pass

        site.register_view(r'^me_test/$', MyAdminView, name='my_test')

    而后您就可以在 ``me_test/`` 访问到该view了。当然xadmin同事提供了一些通用的 AdminView，分别为

        * :class:`CommAdminView` : xadmin通用界面的基础View，提供了xadmin通用界面需要的一些数据(菜单等)
        * :class:`ModelAdminView` : 核心类之一，提供了基于 Model 的 AdminView。
    """

    base_template = 'xadmin/base.html'
    need_site_permission = True

    def __init__(self, request, *args, **kwargs):
        self.request = request
        self.request_method = request.method.lower()
        self.user = request.user

        self.base_plugins = [p(self) for p in getattr(self,
                                                      "plugin_classes", [])]

        self.args = args
        self.kwargs = kwargs
        self.init_plugin(*args, **kwargs)
        self.init_request(*args, **kwargs)

    @classonlymethod
    def as_view(cls):
        """
        复写了 :meth:`View.as_view` 方法，主要是将 :meth:`View.dispatch` 的也写到了本方法中，并且去掉了一些初始化操作，
        因为这些初始化操作在 AdminView 的初始化方法中已经完成了，可以参看 :meth:`BaseAdminView.init_request`
        """
        def view(request, *args, **kwargs):
            self = cls(request, *args, **kwargs)

            if hasattr(self, 'get') and not hasattr(self, 'head'):
                self.head = self.get

            if self.request_method in self.http_method_names:
                handler = getattr(
                    self, self.request_method, self.http_method_not_allowed)
            else:
                handler = self.http_method_not_allowed

            return handler(request, *args, **kwargs)

        update_wrapper(view, cls, updated=())
<<<<<<< HEAD
        update_wrapper(view, cls.dispatch, assigned=())
=======
        view.need_site_permission = cls.need_site_permission

>>>>>>> ace31dc6
        return view

    def init_request(self, *args, **kwargs):
        """
        一般用于子类复写的初始化方法，在 AdminView 实例化时调用，:class:`BaseAdminView` 的该方法不做任何操作。
        """
        pass

    def init_plugin(self, *args, **kwargs):
        """
        AdminView 实例中插件的初始化方法，在 :meth:`BaseAdminView.init_request` 后调用。根据 AdminView 中
        的 base_plugins 属性将插件逐一初始化，既调用 :meth:`BaseAdminPlugin.init_request` 方法，并根据返回结果判断是否加载该插件。
        最后该方法会将初始化后的插件设置为 plugins 属性。
        """
        plugins = []
        for p in self.base_plugins:
            p.request = self.request
            p.user = self.user
            p.args = self.args
            p.kwargs = self.kwargs
            result = p.init_request(*args, **kwargs)
            if result is not False:
                # 返回结果不为 `False` 就加载该插件
                plugins.append(p)
        self.plugins = plugins

    @filter_hook
    def get_context(self):
        """
        返回显示页面所需的 context 对象。
        """
        return {'admin_view': self, 'media': self.media, 'base_template': self.base_template}

    @property
    def media(self):
        return self.get_media()

    @filter_hook
    def get_media(self):
        """
        取得页面所需的 Media 对象，用于生成 css 和 js 文件
        """
        return forms.Media()


class CommAdminView(BaseAdminView):
<<<<<<< HEAD
    """
    基于 :class:`BaseAdminView` 提供的通用 AdminView。主要是完成了一些 xadmin 页面通用内容的处理。主要有:

        * 网站标题
        * 全局的 Model 图标
        * 网站菜单
 
    **View属性**:
 
        .. autoattribute:: site_title
        .. autoattribute:: globe_models_icon
        .. autoattribute:: base_template
        .. autoattribute:: default_model_icon
    """
    
    base_template = 'xadmin/base_site.html'    #: View模板继承的基础模板
    site_title = None         #: 网站的标题
    #: 全局的 Model 图标::
    #:
    #:     globe_models_icon = {User: 'user-icon'}
    globe_models_icon = {}
    default_model_icon = None
=======

    base_template = 'xadmin/base_site.html'
    menu_template = 'xadmin/includes/sitemenu_default.html'

    site_title = None
    site_footer = None
    global_models_icon = {}
    default_model_icon = None
    apps_label_title = {}
    apps_icons = {}
>>>>>>> ace31dc6

    def get_site_menu(self):
        """``FAQ:如何定制系统菜单``\n
        用于给子类复写的方法，开发者可以在子类或 OptionClass 中复写该方法，返回自己定义的网站菜单。菜单的格式为::

            ({
                "title": "菜单标题", "perm": "权限标示", 
                "icon": "图标的 css class", "url": "菜单url", 
                "menus": [...]    # 子菜单项
            })

        菜单项的 ``perm`` 和 ``url`` 如果是基于 Model 的，可以使用 xadmin 提供的便利方法 
        :meth:`BaseAdminObject.get_model_perm` 和 :meth:`BaseAdminObject.get_model_url`。举例说明创建菜单::

            class AdminSettings(object):

                def get_site_menu(self):
                    return (
                        {'title': '内容管理', 'perm': self.get_model_perm(Article, 'change'), 'menus':(
                            {'title': '游戏资料', 'icon': 'info-sign', 'url': self.get_model_url(Article, 'changelist') + '?_rel_categories__id__exact=2'},
                            {'title': '网站文章', 'icon': 'file', 'url': self.get_model_url(Article, 'changelist') + '?_rel_categories__id__exact=1'},
                        )},
                        {'title': '分类管理', 'perm': self.get_model_perm(Category, 'change'), 'menus':(
                            {'title': '主要分类', 'url': self.get_model_url(Category, 'changelist') + '?_p_parent__isnull=True'},
                            {'title': '游戏资料', 'url': self.get_model_url(Category, 'changelist') + '?_rel_parent__id__exact=2'},
                        )},
                    )

            site.register(CommAdminView, AdminSettings)

        """
        return None

    @filter_hook
    def get_nav_menu(self):
        """
        返回网站菜单，如果 :meth:`get_site_menu` 返回的结果不是 None ，那么将把其返回结果作为菜单的第一部分，而后会补全没有出现的 Model 列表页菜单项，
        如果 :meth:`get_site_menu` 返回为 None， 那么将自动根据 App 和 Model 生成两级的菜单。

        :rtype: 格式见 :meth:`get_site_menu` 返回格式
        """
        site_menu = list(self.get_site_menu() or [])
        had_urls = []

        # 选出所有已经存在的菜单项的 URL，后期自动生成菜单时会排除这些项。
        def get_url(menu, had_urls):
            if 'url' in menu:
                had_urls.append(menu['url'])
            if 'menus' in menu:
                for m in menu['menus']:
                    get_url(m, had_urls)
        get_url({'menus': site_menu}, had_urls)

        nav_menu = SortedDict()    #使用有序 dict，保证每次生成的菜单顺序固定

        for model, model_admin in self.admin_site._registry.items():
            if getattr(model_admin, 'hidden_menu', False):
                continue
            app_label = model._meta.app_label
            app_icon = None
            model_dict = {
                'title': unicode(capfirst(model._meta.verbose_name_plural)),
                'url': self.get_model_url(model, "changelist"),
                'icon': self.get_model_icon(model),
                'perm': self.get_model_perm(model, 'view'),
                'order': model_admin.order,
            }
            if model_dict['url'] in had_urls:
                # 过如该url已经在之前的菜单项中存在，就跳过该项
                continue

            app_key = "app:%s" % app_label
            if app_key in nav_menu:
                nav_menu[app_key]['menus'].append(model_dict)
            else:
                # Find app title
                app_title = unicode(app_label.title())
                if app_label.lower() in self.apps_label_title:
                    app_title = self.apps_label_title[app_label.lower()]
                else:
                    mods = model.__module__.split('.')
                    if len(mods) > 1:
                        mod = '.'.join(mods[0:-1])
                        if mod in sys.modules:
                            mod = sys.modules[mod]
                            if 'verbose_name' in dir(mod):
                                app_title = getattr(mod, 'verbose_name')
                            elif 'app_title' in dir(mod):
                                app_title = getattr(mod, 'app_title')
                #find app icon
                if app_label.lower() in self.apps_icons:
                    app_icon = self.apps_icons[app_label.lower()]

                nav_menu[app_key] = {
                    'title': app_title,
                    'menus': [model_dict],
                }

            app_menu = nav_menu[app_key]
            if app_icon:
                app_menu['first_icon'] = app_icon
            elif ('first_icon' not in app_menu or
                    app_menu['first_icon'] == self.default_model_icon) and model_dict.get('icon'):
                app_menu['first_icon'] = model_dict['icon']

            if 'first_url' not in app_menu and model_dict.get('url'):
                app_menu['first_url'] = model_dict['url']

        for menu in nav_menu.values():
            menu['menus'].sort(key=sortkeypicker(['order', 'title']))

        nav_menu = nav_menu.values()
        nav_menu.sort(key=lambda x: x['title'])

        site_menu.extend(nav_menu)

        return site_menu

    @filter_hook
    def get_context(self):
        """
        **Context Params** :

            ``site_title`` : 使用 :attr:`site_title` 属性，默认为 "Django Xadmin"

            ``nav_menu`` : 权限过滤后的系统菜单项，如果在非 DEBUG 模式，该项会缓存在 SESSION 中
        """
        context = super(CommAdminView, self).get_context()

        # DEBUG模式会首先尝试从SESSION中取得缓存的菜单项
        if not settings.DEBUG and 'nav_menu' in self.request.session:
            nav_menu = json.loads(self.request.session['nav_menu'])
        else:
            menus = copy.copy(self.get_nav_menu())

            def check_menu_permission(item):
                need_perm = item.pop('perm', None)
                if need_perm is None:
                    return True
                elif callable(need_perm):
                    return need_perm(self.user)
                elif need_perm == 'super':    # perm项如果为 ``super`` 说明需要超级用户权限
                    return self.user.is_superuser
                else:
                    return self.user.has_perm(need_perm)

            def filter_item(item):
                if 'menus' in item:
                    before_filter_length = len(item['menus'])
                    item['menus'] = [filter_item(
                        i) for i in item['menus'] if check_menu_permission(i)]
                    after_filter_length = len(item['menus'])
                    if after_filter_length == 0 and before_filter_length > 0:
                        return None
                return item

<<<<<<< HEAD
            nav_menu = [filter_item(
                item) for item in menus if check_menu_permission(item)]
            nav_menu = filter(lambda i: bool(i['menus']), nav_menu) # 去掉子菜单为空的一级菜单
=======
            nav_menu = [filter_item(item) for item in menus if check_menu_permission(item)]
            nav_menu = filter(lambda x:x, nav_menu)
>>>>>>> ace31dc6

            if not settings.DEBUG:
                self.request.session['nav_menu'] = json.dumps(nav_menu)
                self.request.session.modified = True

        def check_selected(menu, path):
            # 判断菜单项是否被选择，使用当前url跟菜单项url对比
            selected = False
            if 'url' in menu:
                chop_index = menu['url'].find('?')
                if chop_index == -1:
                    selected = path.startswith(menu['url'])
                else:
                    selected = path.startswith(menu['url'][:chop_index])
            if 'menus' in menu:
                for m in menu['menus']:
                    _s = check_selected(m, path)
                    if _s:
                        selected = True
            if selected:
                menu['selected'] = True
            return selected
        for menu in nav_menu:
            check_selected(menu, self.request.path)

        context.update({
            'menu_template': self.menu_template,
            'nav_menu': nav_menu,
            'site_title': self.site_title or _(u'Django Xadmin'),
            'site_footer': self.site_footer or _(u'my-company.inc 2013'),
            'breadcrumbs': self.get_breadcrumb()
        })

        return context

    @filter_hook
    def get_model_icon(self, model):
<<<<<<< HEAD
        """
        取得 Model 图标，Model 图标会作为 css class，一般生成 HTML 如下::

            <i class="icon-model icon-{{model_icon}}"></i>

        这是 Bootstrap 标准的图标格式，xadmin 目前是用了 Font Icon (Font-Awesome)，您可以制作自己的图标，具体信息可以参考
        `如何制作自己的字体图标 <http://fortawesome.github.com/Font-Awesome/#contribute>`_

        .. note::

            Model 图标，目前被使用在以下几个地方，当然您也可以随时使用在自己实现的页面中:

                * 系统菜单
                * 列表页面标题中
                * 添加、修改及删除页面的标题中

        ``FAQ: 如果定义 Model 图标``

        您可以在 :class:`CommAdminView` 的 OptionClass 中通过 :attr:`CommAdminView.globe_models_icon` 属性设定全局的 Model 图标。
        或者在 Model 的 OptionClass 中设置 :attr:`model_icon` 属性。
        """
        # 首先从全局图标中获取
        icon = self.globe_models_icon.get(model)
=======
        icon = self.global_models_icon.get(model)
>>>>>>> ace31dc6
        if icon is None and model in self.admin_site._registry:
            # 如果 Model 的 OptionClass 中有 model_icon 属性，则使用该属性
            icon = getattr(self.admin_site._registry[model],
                           'model_icon', self.default_model_icon)
        return icon

    @filter_hook
<<<<<<< HEAD
    def message_user(self, message, level='info'):
        """
        向用户显示一个消息，这个消息会在页面生成的时候生成以下 HTML::

            {% for message in messages %}
            <div class="alert{% if message.tags %} alert-{{ message.tags }}{% endif %}">
              <a class="close" data-dismiss="alert" href="#">&times;</a>
              {{ message }}
            </div>
            {% endfor %}

        这是标准的 Bootstrap 格式。xadmin默认使用 :mod:`django.contrib.messages` 实现消息系统

        :param message: 消息内容
        :param level: 消息等级，默认为 ``info``
        """
        if hasattr(messages, level) and callable(getattr(messages, level)):
            getattr(messages, level)(self.request, message)

=======
    def get_breadcrumb(self):
        return [{
            'url': self.get_admin_url('index'),
            'title': _('Home')
            }]
>>>>>>> ace31dc6

class ModelAdminView(CommAdminView):
    """
    基于 Model 的 AdminView，该类的子类，在 AdminSite 生成 urls 时，会为每一个注册的 Model 生成一个 url 映射。
    ModelAdminView 注册时使用 :meth:`xadmin.sites.AdminSite.register_modelview` 方法注册，具体使用实例可以参见该方法的说明，或参考实例::

        from xadmin.views import ModelAdminView

        class TestModelAdminView(ModelAdminView):
            
            def get(self, request, obj_id):
                pass

        site.register_modelview(r'^(.+)/test/$', TestModelAdminView, name='%s_%s_test')

    注册后，用户可以通过访问 ``/%(app_label)s/%(module_name)s/123/test`` 访问到该view

    **Option 属性**

        .. autoattribute:: fields
        .. autoattribute:: exclude
        .. autoattribute:: ordering
        .. autoattribute:: model

    **实例属性**

        .. py:attribute:: opts

            即 Model._meta

        .. py:attribute:: app_label

            即 Model._meta.app_label

        .. py:attribute:: module_name

            即 Model._meta.module_name

        .. py:attribute:: model_info

            即 (self.app_label, self.module_name)

    """
    fields = None    #: (list,tuple) 默认显示的字段
    exclude = None   #: (list,tuple) 排除的字段，主要用在编辑页面
    ordering = None  #: (dict) 获取 Model 的 queryset 时默认的排序规则
    model = None     #: 绑定的 Model 类，在注册 Model 时，该项会自动附在 OptionClass 中，见方法 :meth:`AdminSite.register`
    remove_permissions = []

    def __init__(self, request, *args, **kwargs):
        #: 即 Model._meta
        self.opts = self.model._meta
        #: 即 Model._meta.app_label
        self.app_label = self.model._meta.app_label
        #: 即 Model._meta.module_name
        self.module_name = self.model._meta.module_name
        #: 即 (self.app_label, self.module_name)
        self.model_info = (self.app_label, self.module_name)

        super(ModelAdminView, self).__init__(request, *args, **kwargs)

    @filter_hook
    def get_context(self):
        """
        **Context Params** :

            ``opts`` : Model 的 _meta

            ``app_label`` : Model 的 app_label

            ``module_name`` : Model 的 module_name

            ``verbose_name`` : Model 的 verbose_name
        """
        new_context = {
            "opts": self.opts,
            "app_label": self.app_label,
            "module_name": self.module_name,
            "verbose_name": force_unicode(self.opts.verbose_name),
            'model_icon': self.get_model_icon(self.model),
        }
        context = super(ModelAdminView, self).get_context()
        context.update(new_context)
        return context

    @filter_hook
    def get_breadcrumb(self):
        bcs = super(ModelAdminView, self).get_breadcrumb()
        item = {'title': self.opts.verbose_name_plural}
        if self.has_view_permission():
            item['url'] = self.model_admin_url('changelist')
        bcs.append(item)
        return bcs

    @filter_hook
    def get_object(self, object_id):
        """
        根据 object_id 获得唯一的 Model 实例，如果 pk 为 object_id 的 Model 不存在，则返回 None
        """
        queryset = self.queryset()
        model = queryset.model
        try:
            object_id = model._meta.pk.to_python(object_id)
            return queryset.get(pk=object_id)
        except (model.DoesNotExist, ValidationError):
            return None

    @filter_hook
    def get_object_url(self, obj):
        if self.has_change_permission(obj):
            return self.model_admin_url("change", getattr(obj, self.opts.pk.attname))
        elif self.has_view_permission(obj):
            return self.model_admin_url("detail", getattr(obj, self.opts.pk.attname))
        else:
            return None

    def model_admin_url(self, name, *args, **kwargs):
        """
        等同于 :meth:`BaseAdminObject.get_admin_url` ，只是无需填写 model 参数， 使用本身的 :attr:`ModelAdminView.model` 属性。
        """
        return reverse(
            "%s:%s_%s_%s" % (self.admin_site.app_name, self.opts.app_label,
            self.module_name, name), args=args, kwargs=kwargs)

    def get_model_perms(self):
        """
        返回包含 Model 所有权限的 dict。dict 的 key 值为： ``add`` ``view`` ``change`` ``delete`` ， 
        value 为 boolean 值，表示当前用户是否具有相应的权限。
        """
        return {
            'view': self.has_view_permission(),
            'add': self.has_add_permission(),
            'change': self.has_change_permission(),
            'delete': self.has_delete_permission(),
        }

    def get_template_list(self, template_name):
        """
        根据 template_name 返回一个 templates 列表，生成页面是在这些列表中寻找存在的模板。这样，您就能方便的复写某些模板。列表的格式为::

            "xadmin/%s/%s/%s" % (opts.app_label, opts.object_name.lower(), template_name),
            "xadmin/%s/%s" % (opts.app_label, template_name),
            "xadmin/%s" % template_name,

        """
        opts = self.opts
        return (
            "xadmin/%s/%s/%s" % (
                opts.app_label, opts.object_name.lower(), template_name),
            "xadmin/%s/%s" % (opts.app_label, template_name),
            "xadmin/%s" % template_name,
        )

    def get_ordering(self):
        """
        返回 Model 列表的 ordering， 默认就是返回 :attr:`ModelAdminView.ordering` ，子类可以复写该方法
        """
        return self.ordering or ()
        
    def queryset(self):
        """
        返回 Model 的 queryset。可以使用该属性查询 Model 数据。
        """
        return self.model._default_manager.get_query_set()

    def has_view_permission(self, obj=None):
        """
        返回当前用户是否有查看权限

        .. note::

            目前的实现为：如果一个用户有对数据的修改权限，那么他就有对数据的查看权限。当然您可以在子类中修改这一规则
        """
        return ('view' not in self.remove_permissions) and (self.user.has_perm('%s.view_%s' % self.model_info) or \
            self.user.has_perm('%s.change_%s' % self.model_info))

    def has_add_permission(self):
        """
        返回当前用户是否有添加权限
        """
        return ('add' not in self.remove_permissions) and self.user.has_perm('%s.add_%s' % self.model_info)

    def has_change_permission(self, obj=None):
        """
        返回当前用户是否有修改权限
        """
        return ('change' not in self.remove_permissions) and self.user.has_perm('%s.change_%s' % self.model_info)

    def has_delete_permission(self, obj=None):
        """
        返回当前用户是否有删除权限
        """
        return ('delete' not in self.remove_permissions) and self.user.has_perm('%s.delete_%s' % self.model_info)
<|MERGE_RESOLUTION|>--- conflicted
+++ resolved
@@ -1,8 +1,5 @@
-<<<<<<< HEAD
 # coding=utf-8
-=======
 import sys
->>>>>>> ace31dc6
 import copy
 import functools
 import datetime
@@ -393,12 +390,8 @@
             return handler(request, *args, **kwargs)
 
         update_wrapper(view, cls, updated=())
-<<<<<<< HEAD
-        update_wrapper(view, cls.dispatch, assigned=())
-=======
         view.need_site_permission = cls.need_site_permission
 
->>>>>>> ace31dc6
         return view
 
     def init_request(self, *args, **kwargs):
@@ -445,7 +438,6 @@
 
 
 class CommAdminView(BaseAdminView):
-<<<<<<< HEAD
     """
     基于 :class:`BaseAdminView` 提供的通用 AdminView。主要是完成了一些 xadmin 页面通用内容的处理。主要有:
 
@@ -456,30 +448,24 @@
     **View属性**:
  
         .. autoattribute:: site_title
-        .. autoattribute:: globe_models_icon
+        .. autoattribute:: site_footer
+        .. autoattribute:: global_models_icon
         .. autoattribute:: base_template
         .. autoattribute:: default_model_icon
     """
-    
+
     base_template = 'xadmin/base_site.html'    #: View模板继承的基础模板
+    menu_template = 'xadmin/includes/sitemenu_default.html'
+
     site_title = None         #: 网站的标题
+    site_footer = None         #: 网站的下角标文字
     #: 全局的 Model 图标::
     #:
     #:     globe_models_icon = {User: 'user-icon'}
-    globe_models_icon = {}
-    default_model_icon = None
-=======
-
-    base_template = 'xadmin/base_site.html'
-    menu_template = 'xadmin/includes/sitemenu_default.html'
-
-    site_title = None
-    site_footer = None
     global_models_icon = {}
     default_model_icon = None
     apps_label_title = {}
     apps_icons = {}
->>>>>>> ace31dc6
 
     def get_site_menu(self):
         """``FAQ:如何定制系统菜单``\n
@@ -636,14 +622,8 @@
                         return None
                 return item
 
-<<<<<<< HEAD
-            nav_menu = [filter_item(
-                item) for item in menus if check_menu_permission(item)]
-            nav_menu = filter(lambda i: bool(i['menus']), nav_menu) # 去掉子菜单为空的一级菜单
-=======
             nav_menu = [filter_item(item) for item in menus if check_menu_permission(item)]
             nav_menu = filter(lambda x:x, nav_menu)
->>>>>>> ace31dc6
 
             if not settings.DEBUG:
                 self.request.session['nav_menu'] = json.dumps(nav_menu)
@@ -681,7 +661,6 @@
 
     @filter_hook
     def get_model_icon(self, model):
-<<<<<<< HEAD
         """
         取得 Model 图标，Model 图标会作为 css class，一般生成 HTML 如下::
 
@@ -704,10 +683,7 @@
         或者在 Model 的 OptionClass 中设置 :attr:`model_icon` 属性。
         """
         # 首先从全局图标中获取
-        icon = self.globe_models_icon.get(model)
-=======
         icon = self.global_models_icon.get(model)
->>>>>>> ace31dc6
         if icon is None and model in self.admin_site._registry:
             # 如果 Model 的 OptionClass 中有 model_icon 属性，则使用该属性
             icon = getattr(self.admin_site._registry[model],
@@ -715,33 +691,11 @@
         return icon
 
     @filter_hook
-<<<<<<< HEAD
-    def message_user(self, message, level='info'):
-        """
-        向用户显示一个消息，这个消息会在页面生成的时候生成以下 HTML::
-
-            {% for message in messages %}
-            <div class="alert{% if message.tags %} alert-{{ message.tags }}{% endif %}">
-              <a class="close" data-dismiss="alert" href="#">&times;</a>
-              {{ message }}
-            </div>
-            {% endfor %}
-
-        这是标准的 Bootstrap 格式。xadmin默认使用 :mod:`django.contrib.messages` 实现消息系统
-
-        :param message: 消息内容
-        :param level: 消息等级，默认为 ``info``
-        """
-        if hasattr(messages, level) and callable(getattr(messages, level)):
-            getattr(messages, level)(self.request, message)
-
-=======
     def get_breadcrumb(self):
         return [{
             'url': self.get_admin_url('index'),
             'title': _('Home')
             }]
->>>>>>> ace31dc6
 
 class ModelAdminView(CommAdminView):
     """
