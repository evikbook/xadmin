--- conflicted
+++ resolved
@@ -539,11 +539,7 @@
         context.update({
             'icon': self.icon,
             'portal_key': self.get_portal_key(),
-<<<<<<< HEAD
-            'columns': [('col-lg-%d' % int(12/len(self.widgets)), ws) for ws in self.widgets],
-=======
-            'columns': [('span%d' % int(12 / len(self.widgets)), ws) for ws in self.widgets],
->>>>>>> 3cc5aebe
+            'columns': [('col-lg-%d' % int(12 / len(self.widgets)), ws) for ws in self.widgets],
             'has_add_widget_permission': self.has_model_perm(UserWidget, 'add'),
             'add_widget_url': self.get_admin_url('%s_%s_add' % (UserWidget._meta.app_label, UserWidget._meta.module_name)) +
             "?user=%s&page_id=%s" % (self.user.id, self.get_page_id())
