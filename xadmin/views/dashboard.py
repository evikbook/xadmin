--- conflicted
+++ resolved
@@ -559,11 +559,7 @@
             'title': self.get_title(),
             'icon': self.icon,
             'portal_key': self.get_portal_key(),
-<<<<<<< HEAD
             'columns': [('col-sm-%d' % int(12 / len(self.widgets)), ws) for ws in self.widgets],
-=======
-            'columns': [('span%d' % int(12 / len(self.widgets)), ws) for ws in self.widgets],
->>>>>>> f65fd42e
             'has_add_widget_permission': self.has_model_perm(UserWidget, 'add') and self.widget_customiz,
             'add_widget_url': self.get_admin_url('%s_%s_add' % (UserWidget._meta.app_label, UserWidget._meta.module_name)) +
             "?user=%s&page_id=%s" % (self.user.id, self.get_page_id())
@@ -633,7 +629,6 @@
         if self.obj is None:
             raise Http404(_('%(name)s object with primary key %(key)r does not exist.') %
                           {'name': force_unicode(self.opts.verbose_name), 'key': escape(object_id)})
-<<<<<<< HEAD
     @filter_hook
     def get_context(self):
         new_context = {
@@ -650,7 +645,5 @@
         self.widgets = self.get_widgets()
         return self.template_response(self.get_template_list('views/model_dashboard.html'), self.get_context())
 
-=======
->>>>>>> f65fd42e
 
         