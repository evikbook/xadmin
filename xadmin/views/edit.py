--- conflicted
+++ resolved
@@ -95,20 +95,16 @@
     """
     readonly_fields = ()       #: 只读的字段，这些字段不能被编辑
     style_fields = {}
-<<<<<<< HEAD
     """
     指定 Field 的 Style， Style一般用来实现同一种类型的字段的不同效果，例如同样是 radio button，有普通及``inline``两种 Style。
     通常 xadmin 针对表单的插件会实现更多的 Field Style。您使用这些插件后，只要方便的将想要使用插件效果的字段设置成插件实现的 Style 即可，例如::
 
         class AtricleAdmin(object):
             style_fields = {"content": "rich-textarea"}
-=======
+
+    ``rich-textarea`` 可能是某插件提供的 Style，这样显示 ``content`` 字段时就会使用该插件的效果了
+    """
     exclude = None
-    relfield_style = None
->>>>>>> ace31dc6
-
-    ``rich-textarea`` 可能是某插件提供的 Style，这样显示 ``content`` 字段时就会使用该插件的效果了
-    """
     relfield_style = None      #: 当 Model 是其他 Model 的 ref model 时，其他 Model 在显示本 Model 的字段时使用的 Field Style
 
     save_as = False            #: 是否显示 ``另存为`` 按钮
@@ -190,12 +186,7 @@
             return attrs
 
         if style in ('checkbox', 'checkbox-inline') and isinstance(db_field, models.ManyToManyField):
-<<<<<<< HEAD
-            # m2m 字段生成 checkbox 表单控件
-            return {'widget': widgets.AdminCheckboxSelect(attrs={'class': 'inline' if style == 'checkbox-inline' else ""}),
-=======
             return {'widget': widgets.AdminCheckboxSelect(attrs={'inline': style == 'checkbox-inline'}),
->>>>>>> ace31dc6
                     'help_text': None}
 
     @filter_hook
@@ -437,7 +428,6 @@
 
     @filter_hook
     def get_context(self):
-<<<<<<< HEAD
         """
         **Context Params**:
 
@@ -453,9 +443,6 @@
 
             ``errors`` : Form 错误信息
         """
-        ordered_objects = self.opts.get_ordered_objects()
-=======
->>>>>>> ace31dc6
         add = self.org_obj is None
         change = self.org_obj is not None
 
@@ -595,12 +582,7 @@
             'The %(name)s "%(obj)s" was added successfully.') % {'name': force_unicode(self.opts.verbose_name),
                                                                  'obj': "<a class='alert-link' href='%s'>%s</a>" % (self.model_admin_url('change', self.new_obj._get_pk_val()), force_unicode(self.new_obj))}
 
-<<<<<<< HEAD
-        # 根据 ``request.POST`` 的参数跳转到不同的页面
-        if "_continue" in request.POST:
-=======
         if "_continue" in request.REQUEST:
->>>>>>> ace31dc6
             self.message_user(
                 msg + ' ' + _("You may edit it again below."), 'success')
             # 继续编辑
@@ -613,17 +595,10 @@
         else:
             self.message_user(msg, 'success')
 
-<<<<<<< HEAD
             # 如果没有查看列表的权限就跳转到主页
-            if self.has_view_permission():
-=======
-            # Figure out where to redirect. If the user has change permission,
-            # redirect to the change-list page for this object. Otherwise,
-            # redirect to the admin index.
             if "_redirect" in request.REQUEST:
                 return request.REQUEST["_redirect"]
             elif self.has_view_permission():
->>>>>>> ace31dc6
                 return self.model_admin_url('changelist')
             else:
                 return self.get_admin_url('index')
@@ -696,12 +671,7 @@
             context, current_app=self.admin_site.name)
 
     def post(self, request, *args, **kwargs):
-<<<<<<< HEAD
-        if "_saveasnew" in self.request.POST:
-            # 如果发现有 ``_saveasnew`` 参数, 则说明是另存为数据, 直接使用 :class:`CreateAdminView` 处理就可以
-=======
         if "_saveasnew" in self.request.REQUEST:
->>>>>>> ace31dc6
             return self.get_model_view(CreateAdminView, self.model).post(request)
         return super(UpdateAdminView, self).post(request, *args, **kwargs)
 
@@ -713,54 +683,27 @@
         opts = self.new_obj._meta
         obj = self.new_obj
         request = self.request
-<<<<<<< HEAD
-
-        # Handle proxy models automatically created by .only() or .defer().
-=======
->>>>>>> ace31dc6
         verbose_name = opts.verbose_name
 
         pk_value = obj._get_pk_val()
 
-<<<<<<< HEAD
-        msg = _('The %(name)s "%(obj)s" was changed successfully.') % {'name': force_unicode(verbose_name),
-            'obj': "<a href='%s'>%s</a>" % (self.model_admin_url('change', pk_value), force_unicode(obj))}
-
-        if "_continue" in request.POST:
-=======
         msg = _('The %(name)s "%(obj)s" was changed successfully.') % {'name':
                                                                        force_unicode(verbose_name), 'obj': force_unicode(obj)}
         if "_continue" in request.REQUEST:
->>>>>>> ace31dc6
             self.message_user(
                 msg + ' ' + _("You may edit it again below."), 'success')
             # 返回原页面继续编辑
             return request.path
-<<<<<<< HEAD
-        elif "_addanother" in request.POST:
-            self.message_user(msg + ' ' + (_("You may add another %s below.") 
-                             % force_unicode(verbose_name)), 'success')
-            # 跳转到添加页面
-            return self.model_admin_url('add')
-        else:
-            self.message_user(msg, 'success')
-
-            # 如果没有查看列表的权限就跳转到主页
-            if self.has_view_permission():
-=======
         elif "_addanother" in request.REQUEST:
             self.message_user(msg + ' ' + (_("You may add another %s below.")
                               % force_unicode(verbose_name)), 'success')
             return self.model_admin_url('add')
         else:
             self.message_user(msg, 'success')
-            # Figure out where to redirect. If the user has change permission,
-            # redirect to the change-list page for this object. Otherwise,
-            # redirect to the admin index.
+            # 如果没有查看列表的权限就跳转到主页
             if "_redirect" in request.REQUEST:
                 return request.REQUEST["_redirect"]
             elif self.has_view_permission():
->>>>>>> ace31dc6
                 change_list_url = self.model_admin_url('changelist')
                 if 'LIST_QUERY' in self.request.session \
                 and self.request.session['LIST_QUERY'][0] == self.model_info:
