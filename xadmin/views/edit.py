--- conflicted
+++ resolved
@@ -285,37 +285,20 @@
         layout = copy.deepcopy(self.form_layout)
         fields = self.form_obj.fields.keys() + list(self.get_readonly_fields())
 
-<<<<<<< HEAD
-        if layout is None or len(fields) < len(layout.get_field_names()):
-            # 默认的 Layout 方式
-            layout = Layout(Container(
-                Fieldset("", *fields, css_class="unsort no_title"), css_class="form-horizontal"
-=======
         if layout is None:
             layout = Layout(Container(Col('full', 
                 Fieldset("", *fields, css_class="unsort no_title"), horizontal=True, span=12)
->>>>>>> cf743513
             ))
         elif type(layout) in (list, tuple) and len(layout) > 0:
             # 如果设置的 layout 是一个列表，那么按以下方法生成
             if isinstance(layout[0], Column):
-<<<<<<< HEAD
-                # 如果列表第一项是 Column ， 那么用 Container 包装
-                layout = Layout(Container(*layout))
-=======
                 fs = layout
->>>>>>> cf743513
             elif isinstance(layout[0], (Fieldset, TabHolder)):
                 fs = (Col('full', *layout, horizontal=True, span=12),)
             else:
-<<<<<<< HEAD
-                # 那么用 Container > Fieldset 包装
-                layout = Layout(Container(Fieldset("", *layout, css_class="unsort no_title"), css_class="form-horizontal"))
-=======
                 fs = (Col('full', Fieldset("", *layout, css_class="unsort no_title"), horizontal=True, span=12),)
 
             layout = Layout(Container(*fs))
->>>>>>> cf743513
 
             rendered_fields = [i[1] for i in layout.get_field_names()]
             container = layout[0].fields
