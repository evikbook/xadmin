# coding=utf-8
import copy

from django import forms
from django.contrib.contenttypes.models import ContentType
from django.core.exceptions import PermissionDenied
from django.db import models, transaction
from django.forms.models import modelform_factory
from django.http import Http404, HttpResponseRedirect
from django.template.response import TemplateResponse
from django.utils.encoding import force_unicode
from django.utils.html import escape
from django.template import loader
from django.utils.translation import ugettext as _
from xadmin import widgets
from xadmin.layout import FormHelper, Layout, Fieldset, TabHolder, Container, Column, Field
from xadmin.util import unquote
from xadmin.views.detail import DetailAdminUtil

from base import ModelAdminView, filter_hook, csrf_protect_m

#: xadmin在显示 Form 时，系统默认的 DB Field 对应的 Form Field 的属性。
FORMFIELD_FOR_DBFIELD_DEFAULTS = {
    models.DateTimeField: {
        'form_class': forms.SplitDateTimeField,
        'widget': widgets.AdminSplitDateTime
    },
    models.DateField: {'widget': widgets.AdminDateWidget},
    models.TimeField: {'widget': widgets.AdminTimeWidget},
    models.TextField: {'widget': widgets.AdminTextareaWidget},
    models.URLField: {'widget': widgets.AdminURLFieldWidget},
    models.IntegerField: {'widget': widgets.AdminIntegerFieldWidget},
    models.BigIntegerField: {'widget': widgets.AdminIntegerFieldWidget},
    models.CharField: {'widget': widgets.AdminTextInputWidget},
    models.ImageField: {'widget': widgets.AdminFileWidget},
    models.FileField: {'widget': widgets.AdminFileWidget},
    models.ForeignKey: {'widget': widgets.AdminSelectWidget},
    models.OneToOneField: {'widget': widgets.AdminSelectWidget},
}


class ReadOnlyField(Field):
    """
    crispy Field，使用 :class:`~xadmin.views.detail.DetailAdminView` 仅显示该字段的内容，不能编辑。
    """
    template = "xadmin/layout/field_value.html"

    def __init__(self, detail, *args, **kwargs):
        super(ReadOnlyField, self).__init__(*args, **kwargs)
        self.detail = detail #： 数据对象对应的 :class:`~xadmin.views.detail.DetailAdminView` 对象

    def render(self, form, form_style, context):
        html = ''
        for field in self.fields:
            result = self.detail.get_field_result(field)
<<<<<<< HEAD
            field = {'auto_id': field}    #: 设置 field id
            html += loader.render_to_string(self.template, {'field': field, 'result': result})
=======
            field = {'auto_id': field}
            html += loader.render_to_string(
                self.template, {'field': field, 'result': result})
>>>>>>> 53f5527d
        return html


class ModelFormAdminView(ModelAdminView):
    """
    用于添加或修改数据的 AdminView，该类是一个基类，提供了数据表单显示及修改等通用功能，被 :class:`CreateAdminView` 及 :class:`UpdateAdminView` 继承

    **Option 属性**

        .. autoattribute:: form
        .. autoattribute:: formfield_overrides
        .. autoattribute:: readonly_fields
        .. autoattribute:: style_fields
        .. autoattribute:: relfield_style

        .. autoattribute:: save_as
        .. autoattribute:: save_on_top

        .. autoattribute:: add_form_template
        .. autoattribute:: change_form_template

        .. autoattribute:: form_layout
    """
    form = forms.ModelForm     #: 使用 Model 生成 Form 的基本 Form 类，默认为 django.forms.ModelForm
    formfield_overrides = {}
    """
    可以指定某种类型的 DB Field，使用指定的 Form Field 属性，例如::

        class AtricleAdmin(object):
            formfield_overrides = {
                models.FileField:{'widget': mywidgets.XFileWidget},
            }

    这样，显示所有 FileField 字段时，都会使用 ``mywidgets.XFileWidget`` 来显示
    """
    readonly_fields = ()       #: 只读的字段，这些字段不能被编辑
    style_fields = {}
    """
    指定 Field 的 Style， Style一般用来实现同一种类型的字段的不同效果，例如同样是 radio button，有普通及``inline``两种 Style。
    通常 xadmin 针对表单的插件会实现更多的 Field Style。您使用这些插件后，只要方便的将想要使用插件效果的字段设置成插件实现的 Style 即可，例如::

        class AtricleAdmin(object):
            style_fields = {"content": "rich-textarea"}

    ``rich-textarea`` 可能是某插件提供的 Style，这样显示 ``content`` 字段时就会使用该插件的效果了
    """
    relfield_style = None      #: 当 Model 是其他 Model 的 ref model 时，其他 Model 在显示本 Model 的字段时使用的 Field Style

    save_as = False            #: 是否显示 ``另存为`` 按钮
    save_on_top = False        #: 是否在页面上面显示按钮组

    add_form_template = None     #: 添加页面的模板
    change_form_template = None  #: 修改页面的模板

    form_layout = None
    """
    页面 Form 的 Layout 对象，是一个标准的 Crispy Form Layout 对象。使用 Layout 可以方便的定义整个 Form 页面的结构。
    有关 Crispy Form 可以参考其文档 `Crispy Form 文档 <http://django-crispy-forms.readthedocs.org/en/latest/layouts.html>`_
    设置 form_layout 的示例::

        from xadmin.layout import Main, Side, Fieldset, Row, AppendedText

        class AtricleAdmin(object):
            form_layout = (
                Main(
                    Fieldset('Comm data',
                        'title', 'category'
                    ),
                    Inline(Log),
                    Fieldset('Details',
                        'short_title',
                        Row(AppendedText('file_size', 'MB'), 'author'),
                        'content'
                    ),
                ),
                Side(
                    Fieldset('Status',
                        'status',
                    ),
                )
            )
    
    有关 Layout 中元素的信息，可以参看文档 :ref:`form_layout`
    """

    def __init__(self, request, *args, **kwargs):
        overrides = FORMFIELD_FOR_DBFIELD_DEFAULTS.copy()
        # 将 :attr:`formfield_overrides` 替换系统默认值
        overrides.update(self.formfield_overrides)
        self.formfield_overrides = overrides
        super(ModelFormAdminView, self).__init__(request, *args, **kwargs)

    @filter_hook
    def formfield_for_dbfield(self, db_field, **kwargs):
        """
        生成表单时的回调方法，返回 Form Field。

        :param db_field: Model 的 DB Field
        """
        attrs = self.get_field_attrs(db_field, **kwargs)
        return db_field.formfield(**dict(attrs, **kwargs))

    @filter_hook
    def get_field_style(self, db_field, style, **kwargs):
        """
        根据 Field Style 返回 Form Field 属性。扩展插件可以过滤该方法，提供各种不同的 Style

        :param db_field: Model 的 DB Field

        :param style: 配置的 Field Style，该值来自于属性 :attr:`style_fields`
        """
        if style in ('radio', 'radio-inline') and (db_field.choices or isinstance(db_field, models.ForeignKey)):
<<<<<<< HEAD
            # fk 字段生成 radio 表单控件
            attrs = {'widget': widgets.AdminRadioSelect(attrs={'class': 'inline' if style == 'radio-inline' else ""})}
=======
            attrs = {'widget': widgets.AdminRadioSelect(
                attrs={'class': 'inline' if style == 'radio-inline' else ""})}
>>>>>>> 53f5527d
            if db_field.choices:
                attrs['choices'] = db_field.get_choices(
                    include_blank=db_field.blank,
                    blank_choice=[('', _('None'))]
                )
            return attrs

        if style in ('checkbox', 'checkbox-inline') and isinstance(db_field, models.ManyToManyField):
            # m2m 字段生成 checkbox 表单控件
            return {'widget': widgets.AdminCheckboxSelect(attrs={'class': 'inline' if style == 'checkbox-inline' else ""}),
                    'help_text': None}

    @filter_hook
    def get_field_attrs(self, db_field, **kwargs):
        """
        根据 DB Field 返回 Form Field 的属性，dict类型。

        :param db_field: Model 的 DB Field
        """
        if db_field.name in self.style_fields:
<<<<<<< HEAD
            # 如果设置了 Field Style，则返回 Style 的属性
            attrs = self.get_field_style(db_field, self.style_fields[db_field.name], **kwargs)
=======
            attrs = self.get_field_style(
                db_field, self.style_fields[db_field.name], **kwargs)
>>>>>>> 53f5527d
            if attrs:
                return attrs

        if hasattr(db_field, "rel") and db_field.rel:
            related_modeladmin = self.admin_site._registry.get(db_field.rel.to)
            # 如果字段是关联字段，并且关联字段的 ModelAdmin 设置了 :attr:`relfield_style` 属性，则使用该值作为 Field Style
            if related_modeladmin and hasattr(related_modeladmin, 'relfield_style'):
                attrs = self.get_field_style(
                    db_field, related_modeladmin.relfield_style, **kwargs)
                if attrs:
                    return attrs

        if db_field.choices:
            return {'widget': widgets.AdminSelectWidget}

        for klass in db_field.__class__.mro():
            # 根据 DB Field 的类，获取 Field 属性
            if klass in self.formfield_overrides:
                return self.formfield_overrides[klass].copy()

        return {}

    @filter_hook
    def prepare_form(self):
        """
        准备 Form，即调用 :meth:`get_model_form` 获取 form ，然后赋值给 :attr:`model_form` 属性
        """
        self.model_form = self.get_model_form()

    @filter_hook
    def instance_forms(self):
        """
        实例化 Form 对象，即使用 :meth:`get_form_datas` 返回的值初始化 Form，实例化的 Form 对象赋值为 :attr:`form_obj` 属性
        """
        self.form_obj = self.model_form(**self.get_form_datas())

    def setup_forms(self):
        """
        配置 Form。主要是
        """
        helper = self.get_form_helper()
        if helper:
            self.form_obj.helper = helper

    @filter_hook
    def valid_forms(self):
        """
        验证 Form 的数据合法性
        """
        return self.form_obj.is_valid()

    @filter_hook
    def get_model_form(self, **kwargs):
        """
        根据 Model 返回 Form 类，用来显示表单。
        """
        if self.exclude is None:
            exclude = []
        else:
            exclude = list(self.exclude)
        exclude.extend(self.get_readonly_fields())
        if self.exclude is None and hasattr(self.form, '_meta') and self.form._meta.exclude:
            # 如果 :attr:`~xadmin.views.base.ModelAdminView.exclude` 是 None，并且 form 的 Meta.exclude 不为空，
            # 则使用 form 的 Meta.exclude
            exclude.extend(self.form._meta.exclude)
        # 如果 exclude 是空列表，那么就设为 None
        exclude = exclude or None
        defaults = {
            "form": self.form,
            "exclude": exclude,
            "formfield_callback": self.formfield_for_dbfield,    # 设置生成表单字段的回调函数
        }
        defaults.update(kwargs)
        # 使用 modelform_factory 生成 Form 类
        return modelform_factory(self.model, **defaults)

    @filter_hook
    def get_form_layout(self):
        """
        返回 Form Layout ，如果您设置了 :attr:`form_layout` 属性，则使用该属性，否则该方法会自动生成 Form Layout 。
        有关 Form Layout 的更多信息可以参看 `Crispy Form 文档 <http://django-crispy-forms.readthedocs.org/en/latest/layouts.html>`_
        设置 Form Layout 可以非常灵活的显示表单页面的各个元素
        """
        layout = copy.deepcopy(self.form_layout)
        fields = self.form_obj.fields.keys() + list(self.get_readonly_fields())

        if layout is None:
            # 默认的 Layout 方式
            layout = Layout(Container(
                Fieldset("", *fields, css_class="unsort no_title"), css_class="form-horizontal"
            ))
        elif type(layout) in (list, tuple) and len(layout) > 0:
            # 如果设置的 layout 是一个列表，那么按以下方法生成
            if isinstance(layout[0], Column):
                # 如果列表第一项是 Column ， 那么用 Container 包装
                layout = Layout(Container(*layout))
<<<<<<< HEAD
            elif isinstance(layout[0], Fieldset):
                layout = Layout(Container(*layout, css_class="form-horizontal"))
=======
            elif isinstance(layout[0], (Fieldset, TabHolder)):
                layout = Layout(
                    Container(*layout, css_class="form-horizontal"))
>>>>>>> 53f5527d
            else:
                # 那么用 Container > Fieldset 包装
                layout = Layout(Container(Fieldset("", *layout, css_class="unsort no_title"), css_class="form-horizontal"))

            rendered_fields = [i[1] for i in layout.get_field_names()]
            container = layout[0].fields
            other_fieldset = Fieldset(_(u'Other Fields'), *[f for f in fields if f not in rendered_fields])

            # 将所有没有显示的字段和在一个 Fieldset 里面显示
            if len(other_fieldset.fields):
                if len(container) and isinstance(container[0], Column):
                    # 把其他字段放在第一列显示
                    container[0].fields.append(other_fieldset)
                else:
                    container.append(other_fieldset)

        return layout

    @filter_hook
    def get_form_helper(self):
        """
        取得 Crispy Form 需要的 FormHelper。具体信息可以参看 `Crispy Form 文档 <http://django-crispy-forms.readthedocs.org/en/latest/tags.html#crispy-tag>`_ 
        """
        helper = FormHelper()
        helper.form_tag = False # 默认不需要 crispy 生成 form_tag
        helper.add_layout(self.get_form_layout())

        # 处理只读字段
        readonly_fields = self.get_readonly_fields()
        if readonly_fields:
<<<<<<< HEAD
            # 使用 :class:`xadmin.views.detail.DetailAdminUtil` 来显示只读字段的内容
            detail = self.get_model_view(DetailAdminUtil, self.model, self.form_obj.instance)
=======
            detail = self.get_model_view(
                DetailAdminUtil, self.model, self.form_obj.instance)
>>>>>>> 53f5527d
            for field in readonly_fields:
                # 替换只读字段
                helper[field].wrap(ReadOnlyField, detail)

        return helper

    @filter_hook
    def get_readonly_fields(self):
        """
        返回只读字段，子类或 OptionClass 可以复写该方法
        """
        return self.readonly_fields

    @filter_hook
    def save_forms(self):
        """
        保存表单，赋值为 :attr:`new_obj` 属性，这时该对象还没有保存到数据库中，也没有 pk 生成
        """
        self.new_obj = self.form_obj.save(commit=False)

    @filter_hook
    def save_models(self):
        """
        保存数据到数据库中
        """
        self.new_obj.save()

    @filter_hook
    def save_related(self):
        """
        保存关联数据
        """
        self.form_obj.save_m2m()

    @csrf_protect_m
    @filter_hook
    def get(self, request, *args, **kwargs):
        """
        显示表单。具体的程序执行流程为:

            1. :meth:`prepare_form`

            2. :meth:`instance_forms`

                2.1 :meth:`get_form_datas`

            3. :meth:`setup_forms`

            4. :meth:`get_response`
        """
        self.instance_forms()
        self.setup_forms()

        return self.get_response()

    @csrf_protect_m
    @transaction.commit_on_success
    @filter_hook
    def post(self, request, *args, **kwargs):
        """
        保存表单数据。具体的程序执行流程为:

            1. :meth:`prepare_form`

            2. :meth:`instance_forms`

                2.1 :meth:`get_form_datas`

            3. :meth:`setup_forms`

            4. :meth:`valid_forms`

                4.1 :meth:`save_forms`

                4.2 :meth:`save_models`

                4.3 :meth:`save_related`

                4.4 :meth:`post_response`
        """
        self.instance_forms()
        self.setup_forms()

        if self.valid_forms():
            self.save_forms()
            self.save_models()
            self.save_related()
            response = self.post_response()
            if isinstance(response, basestring):
                return HttpResponseRedirect(response)
            else:
                return response

        return self.get_response()

    @filter_hook
    def get_context(self):
        """
        **Context Params**:

            ``form`` : Form 对象

            ``original`` : 要修改的原始数据对象

            ``show_delete`` : 是否显示删除项

            ``add`` : 是否是添加数据

            ``change`` : 是否是修改数据

            ``errors`` : Form 错误信息
        """
        ordered_objects = self.opts.get_ordered_objects()
        add = self.org_obj is None
        change = self.org_obj is not None

        new_context = {
            'form': self.form_obj,
            'original': self.org_obj,
            'show_delete': self.org_obj is not None,
            'add': add,
            'change': change,
            'errors': self.get_error_list(),

            'has_add_permission': self.has_add_permission(),
            'has_view_permission': self.has_view_permission(),
            'has_change_permission': self.has_change_permission(self.org_obj),
            'has_delete_permission': self.has_delete_permission(self.org_obj),

            'has_file_field': True,  # FIXME - this should check if form or formsets have a FileField,
            'has_absolute_url': hasattr(self.model, 'get_absolute_url'),
            'ordered_objects': ordered_objects,
            'form_url': '',
            'content_type_id': ContentType.objects.get_for_model(self.model).id,
            'save_as': self.save_as,
            'save_on_top': self.save_on_top,
        }

        # for submit line
        new_context.update({
            'onclick_attrib': (self.opts.get_ordered_objects() and change
                               and 'onclick="submitOrderForm();"' or ''),
            'show_delete_link': (new_context['has_delete_permission']
                                 and (change or new_context['show_delete'])),
            'show_save_as_new': change and self.save_as,
            'show_save_and_add_another': new_context['has_add_permission'] and
                                (not self.save_as or add),
            'show_save_and_continue': new_context['has_change_permission'],
            'show_save': True
        })

        if self.org_obj and new_context['show_delete_link']:
            new_context['delete_url'] = self.model_admin_url(
                'delete', self.org_obj.pk)

        context = super(ModelFormAdminView, self).get_context()
        context.update(new_context)
        return context

    @filter_hook
    def get_error_list(self):
        """
        获取表单的错误信息列表。
        """
        errors = forms.util.ErrorList()
        if self.form_obj.is_bound:
            errors.extend(self.form_obj.errors.values())
        return errors

    @filter_hook
    def get_media(self):
        return super(ModelFormAdminView, self).get_media() + self.form_obj.media + \
            self.vendor('xadmin.page.form.js', 'xadmin.form.css')


class CreateAdminView(ModelFormAdminView):
    """
    创建数据的 ModeAdminView 继承自 :class:`ModelFormAdminView` ，用于创建数据。
    """
    def init_request(self, *args, **kwargs):
        self.org_obj = None

        if not self.has_add_permission():
            raise PermissionDenied

        # comm method for both get and post
        self.prepare_form()

    @filter_hook
    def get_form_datas(self):
        """
        从 Request 中返回 Form 的初始化数据
        """
        if self.request_method == 'get':
            initial = dict(self.request.GET.items())
            for k in initial:
                try:
                    f = self.opts.get_field(k)
                except models.FieldDoesNotExist:
                    continue
                if isinstance(f, models.ManyToManyField):
                    # 如果是多对多的字段，则使用逗号分割
                    initial[k] = initial[k].split(",")
            return {'initial': initial}
        else:
            return {'data': self.request.POST, 'files': self.request.FILES}

    @filter_hook
    def get_context(self):
        """
        **Context Params**:

            ``title`` : 表单标题
        """
        new_context = {
            'title': _('Add %s') % force_unicode(self.opts.verbose_name),
        }
        context = super(CreateAdminView, self).get_context()
        context.update(new_context)
        return context

    @filter_hook
    def get_response(self):
        """
        返回显示表单页面的 Response ，子类或是 OptionClass 可以复写该方法
        """
        context = self.get_context()
        context.update(self.kwargs or {})

        return TemplateResponse(
            self.request, self.add_form_template or self.get_template_list(
                'views/model_form.html'),
            context, current_app=self.admin_site.name)

    @filter_hook
    def post_response(self):
        """
        当成功保存数据后，会调用该方法返回 HttpResponse 或跳转地址
        """
        request = self.request

        msg = _(
            'The %(name)s "%(obj)s" was added successfully.') % {'name': force_unicode(self.opts.verbose_name),
                                                                 'obj': "<a href='%s'>%s</a>" % (self.model_admin_url('change', self.new_obj._get_pk_val()), force_unicode(self.new_obj))}

        # 根据 ``request.POST`` 的参数跳转到不同的页面
        if "_continue" in request.POST:
<<<<<<< HEAD
            self.message_user(msg + ' ' + _("You may edit it again below."), 'success')
            # 继续编辑
=======
            self.message_user(
                msg + ' ' + _("You may edit it again below."), 'success')
>>>>>>> 53f5527d
            return self.model_admin_url('change', self.new_obj._get_pk_val())

        if "_addanother" in request.POST:
            self.message_user(msg + ' ' + (_("You may add another %s below.") % force_unicode(self.opts.verbose_name)), 'success')
            # 返回添加页面添加另外一个
            return request.path
        else:
            self.message_user(msg, 'success')

            # 如果没有查看列表的权限就跳转到主页
            if self.has_view_permission():
                return self.model_admin_url('changelist')
            else:
                return self.get_admin_url('index')


class UpdateAdminView(ModelFormAdminView):
<<<<<<< HEAD
    """
    修改数据的 ModeAdminView 继承自 :class:`ModelFormAdminView` ，用于修改数据。
    """
=======

>>>>>>> 53f5527d
    def init_request(self, object_id, *args, **kwargs):
        self.org_obj = self.get_object(unquote(object_id))

        if not self.has_change_permission(self.org_obj):
            raise PermissionDenied

        if self.org_obj is None:
            raise Http404(_('%(name)s object with primary key %(key)r does not exist.') %
                          {'name': force_unicode(self.opts.verbose_name), 'key': escape(object_id)})

        # comm method for both get and post
        self.prepare_form()

    @filter_hook
    def get_form_datas(self):
        """
        获取 Form 数据
        """
        params = {'instance': self.org_obj}
        if self.request_method == 'post':
            params.update(
                {'data': self.request.POST, 'files': self.request.FILES})
        return params

    @filter_hook
    def get_context(self):
        """
        **Context Params**:

            ``title`` : 表单标题

            ``object_id`` : 修改的数据对象的 id
        """
        new_context = {
            'title': _('Change %s') % force_unicode(self.org_obj),
            'object_id': str(self.org_obj.pk),
        }
        context = super(UpdateAdminView, self).get_context()
        context.update(new_context)
        return context

    @filter_hook
    def get_response(self, *args, **kwargs):
        context = self.get_context()
        context.update(kwargs or {})

        return TemplateResponse(
            self.request, self.change_form_template or self.get_template_list(
                'views/model_form.html'),
            context, current_app=self.admin_site.name)

    def post(self, request, *args, **kwargs):
        if "_saveasnew" in self.request.POST:
            # 如果发现有 ``_saveasnew`` 参数, 则说明是另存为数据, 直接使用 :class:`CreateAdminView` 处理就可以
            return self.get_model_view(CreateAdminView, self.model).post(request)
        return super(UpdateAdminView, self).post(request, *args, **kwargs)

    @filter_hook
    def post_response(self):
        """
        当成功修改数据后，会调用该方法返回 HttpResponse 或跳转地址
        """
        opts = self.new_obj._meta
        obj = self.new_obj
        request = self.request

        # Handle proxy models automatically created by .only() or .defer().
        verbose_name = opts.verbose_name
        if obj._deferred:
            opts_ = opts.proxy_for_model._meta
            verbose_name = opts_.verbose_name

        pk_value = obj._get_pk_val()

<<<<<<< HEAD
        msg = _('The %(name)s "%(obj)s" was changed successfully.') % {'name': force_unicode(verbose_name), \
            'obj': "<a href='%s'>%s</a>" % (self.model_admin_url('change', pk_value), force_unicode(obj))}

        if "_continue" in request.POST:
            self.message_user(msg + ' ' + _("You may edit it again below."), 'success')
            # 返回原页面继续编辑
            return request.path
        elif "_addanother" in request.POST:
            self.message_user(msg + ' ' + (_("You may add another %s below.") % force_unicode(verbose_name)), 'success')
            # 跳转到添加页面
=======
        msg = _('The %(name)s "%(obj)s" was changed successfully.') % {'name':
                                                                       force_unicode(verbose_name), 'obj': force_unicode(obj)}
        if "_continue" in request.POST:
            self.message_user(
                msg + ' ' + _("You may edit it again below."), 'success')
            return request.path
        elif "_addanother" in request.POST:
            self.message_user(msg + ' ' + (_("You may add another %s below.")
                              % force_unicode(verbose_name)), 'success')
>>>>>>> 53f5527d
            return self.model_admin_url('add')
        else:
            self.message_user(msg, 'success')

            # 如果没有查看列表的权限就跳转到主页
            if self.has_view_permission():
                return self.model_admin_url('changelist')
            else:
                return self.get_admin_url('index')


class ModelFormAdminUtil(ModelFormAdminView):
    """
    工具类，主要用于在其他页面显示表单字段，用于 editable 插件中，使用示例::

        def some_func(self):
            edit_view = self.get_model_view(ModelFormAdminUtil, self.model, obj)
            form = edit_view.form_obj

    """
    def init_request(self, obj=None):
        self.org_obj = obj
        self.prepare_form()
        self.instance_forms()

    @filter_hook
    def get_form_datas(self):
        return {'instance': self.org_obj}<|MERGE_RESOLUTION|>--- conflicted
+++ resolved
@@ -53,14 +53,9 @@
         html = ''
         for field in self.fields:
             result = self.detail.get_field_result(field)
-<<<<<<< HEAD
             field = {'auto_id': field}    #: 设置 field id
-            html += loader.render_to_string(self.template, {'field': field, 'result': result})
-=======
-            field = {'auto_id': field}
             html += loader.render_to_string(
                 self.template, {'field': field, 'result': result})
->>>>>>> 53f5527d
         return html
 
 
@@ -173,13 +168,9 @@
         :param style: 配置的 Field Style，该值来自于属性 :attr:`style_fields`
         """
         if style in ('radio', 'radio-inline') and (db_field.choices or isinstance(db_field, models.ForeignKey)):
-<<<<<<< HEAD
             # fk 字段生成 radio 表单控件
-            attrs = {'widget': widgets.AdminRadioSelect(attrs={'class': 'inline' if style == 'radio-inline' else ""})}
-=======
             attrs = {'widget': widgets.AdminRadioSelect(
                 attrs={'class': 'inline' if style == 'radio-inline' else ""})}
->>>>>>> 53f5527d
             if db_field.choices:
                 attrs['choices'] = db_field.get_choices(
                     include_blank=db_field.blank,
@@ -200,13 +191,9 @@
         :param db_field: Model 的 DB Field
         """
         if db_field.name in self.style_fields:
-<<<<<<< HEAD
             # 如果设置了 Field Style，则返回 Style 的属性
-            attrs = self.get_field_style(db_field, self.style_fields[db_field.name], **kwargs)
-=======
             attrs = self.get_field_style(
                 db_field, self.style_fields[db_field.name], **kwargs)
->>>>>>> 53f5527d
             if attrs:
                 return attrs
 
@@ -303,14 +290,9 @@
             if isinstance(layout[0], Column):
                 # 如果列表第一项是 Column ， 那么用 Container 包装
                 layout = Layout(Container(*layout))
-<<<<<<< HEAD
-            elif isinstance(layout[0], Fieldset):
-                layout = Layout(Container(*layout, css_class="form-horizontal"))
-=======
             elif isinstance(layout[0], (Fieldset, TabHolder)):
                 layout = Layout(
                     Container(*layout, css_class="form-horizontal"))
->>>>>>> 53f5527d
             else:
                 # 那么用 Container > Fieldset 包装
                 layout = Layout(Container(Fieldset("", *layout, css_class="unsort no_title"), css_class="form-horizontal"))
@@ -341,13 +323,9 @@
         # 处理只读字段
         readonly_fields = self.get_readonly_fields()
         if readonly_fields:
-<<<<<<< HEAD
             # 使用 :class:`xadmin.views.detail.DetailAdminUtil` 来显示只读字段的内容
-            detail = self.get_model_view(DetailAdminUtil, self.model, self.form_obj.instance)
-=======
             detail = self.get_model_view(
                 DetailAdminUtil, self.model, self.form_obj.instance)
->>>>>>> 53f5527d
             for field in readonly_fields:
                 # 替换只读字段
                 helper[field].wrap(ReadOnlyField, detail)
@@ -595,13 +573,9 @@
 
         # 根据 ``request.POST`` 的参数跳转到不同的页面
         if "_continue" in request.POST:
-<<<<<<< HEAD
-            self.message_user(msg + ' ' + _("You may edit it again below."), 'success')
-            # 继续编辑
-=======
             self.message_user(
                 msg + ' ' + _("You may edit it again below."), 'success')
->>>>>>> 53f5527d
+            # 继续编辑
             return self.model_admin_url('change', self.new_obj._get_pk_val())
 
         if "_addanother" in request.POST:
@@ -619,13 +593,9 @@
 
 
 class UpdateAdminView(ModelFormAdminView):
-<<<<<<< HEAD
     """
     修改数据的 ModeAdminView 继承自 :class:`ModelFormAdminView` ，用于修改数据。
     """
-=======
-
->>>>>>> 53f5527d
     def init_request(self, object_id, *args, **kwargs):
         self.org_obj = self.get_object(unquote(object_id))
 
@@ -700,28 +670,18 @@
 
         pk_value = obj._get_pk_val()
 
-<<<<<<< HEAD
-        msg = _('The %(name)s "%(obj)s" was changed successfully.') % {'name': force_unicode(verbose_name), \
+        msg = _('The %(name)s "%(obj)s" was changed successfully.') % {'name': force_unicode(verbose_name),
             'obj': "<a href='%s'>%s</a>" % (self.model_admin_url('change', pk_value), force_unicode(obj))}
 
         if "_continue" in request.POST:
-            self.message_user(msg + ' ' + _("You may edit it again below."), 'success')
+            self.message_user(
+                msg + ' ' + _("You may edit it again below."), 'success')
             # 返回原页面继续编辑
             return request.path
         elif "_addanother" in request.POST:
-            self.message_user(msg + ' ' + (_("You may add another %s below.") % force_unicode(verbose_name)), 'success')
+            self.message_user(msg + ' ' + (_("You may add another %s below.") 
+                             % force_unicode(verbose_name)), 'success')
             # 跳转到添加页面
-=======
-        msg = _('The %(name)s "%(obj)s" was changed successfully.') % {'name':
-                                                                       force_unicode(verbose_name), 'obj': force_unicode(obj)}
-        if "_continue" in request.POST:
-            self.message_user(
-                msg + ' ' + _("You may edit it again below."), 'success')
-            return request.path
-        elif "_addanother" in request.POST:
-            self.message_user(msg + ' ' + (_("You may add another %s below.")
-                              % force_unicode(verbose_name)), 'success')
->>>>>>> 53f5527d
             return self.model_admin_url('add')
         else:
             self.message_user(msg, 'success')
