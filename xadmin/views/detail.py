# coding=utf-8
import copy

from django import forms
from django.contrib.contenttypes.models import ContentType
from django.core.exceptions import PermissionDenied, ObjectDoesNotExist
from django.db import models
from django.forms.models import modelform_factory
from django.http import Http404
from django.template import loader
from django.template.response import TemplateResponse
from django.utils.encoding import force_unicode, smart_unicode
from django.utils.html import escape
from django.utils.safestring import mark_safe
from django.utils.translation import ugettext as _
from django.utils.html import conditional_escape
from xadmin.layout import FormHelper, Layout, Fieldset, Container, Column, Field, Col, TabHolder
from xadmin.util import unquote, lookup_field, display_for_field, boolean_icon, label_for_field

from base import ModelAdminView, filter_hook, csrf_protect_m

# Text to display within change-list table cells if the value is blank.
EMPTY_CHANGELIST_VALUE = _('Null')


class ShowField(Field):
    template = "xadmin/layout/field_value.html"

    def __init__(self, callback, *args, **kwargs):
        super(ShowField, self).__init__(*args)

        if 'attrs' in kwargs:
            self.attrs = kwargs.pop('attrs')
        if 'wrapper_class' in kwargs:
            self.wrapper_class = kwargs.pop('wrapper_class')

        self.results = [(field, callback(field)) for field in self.fields]

    def render(self, form, form_style, context):
        if hasattr(self, 'wrapper_class'):
            context['wrapper_class'] = self.wrapper_class

        if self.attrs:
            if 'detail-class' in self.attrs:
                context['input_class'] = self.attrs['detail-class']
            elif 'class' in self.attrs:
                context['input_class'] = self.attrs['class']

        html = ''
        for field, result in self.results:
            context['result'] = result
            if field in form.fields:
                if form.fields[field].widget != forms.HiddenInput:
                    context['field'] = form[field]
                    html += loader.render_to_string(self.template, context)
            else:
                context['field'] = field
                html += loader.render_to_string(self.template, context)
        return html


class ResultField(object):

    def __init__(self, obj, field_name, admin_view=None):
        self.text = '&nbsp;'
        self.wraps = []
        self.allow_tags = False
        self.obj = obj
        self.admin_view = admin_view
        self.field_name = field_name
        self.field = None
        self.attr = None
        self.label = None
        self.value = None

        self.init()

    def init(self):
        self.label = label_for_field(self.field_name, self.obj.__class__,
                                     model_admin=self.admin_view,
                                     return_attr=False
                                     )
        try:
            f, attr, value = lookup_field(
                self.field_name, self.obj, self.admin_view)
        except (AttributeError, ObjectDoesNotExist):
            self.text
        else:
            if f is None:
                self.allow_tags = getattr(attr, 'allow_tags', False)
                boolean = getattr(attr, 'boolean', False)
                if boolean:
                    self.allow_tags = True
                    self.text = boolean_icon(value)
                else:
                    self.text = smart_unicode(value)
            else:
                if isinstance(f.rel, models.ManyToOneRel):
                    self.text = getattr(self.obj, f.name)
                else:
                    self.text = display_for_field(value, f)
            self.field = f
            self.attr = attr
            self.value = value

    @property
    def val(self):
        text = mark_safe(
            self.text) if self.allow_tags else conditional_escape(self.text)
        if force_unicode(text) == '' or text == 'None' or text == EMPTY_CHANGELIST_VALUE:
            text = mark_safe(
                '<span class="text-muted">%s</span>' % EMPTY_CHANGELIST_VALUE)
        for wrap in self.wraps:
            text = mark_safe(wrap % text)
        return text


def replace_field_to_value(layout, cb):
    for i, lo in enumerate(layout.fields):
        if isinstance(lo, Field) or issubclass(lo.__class__, Field):
            layout.fields[i] = ShowField(
                cb, *lo.fields, attrs=lo.attrs, wrapper_class=lo.wrapper_class)
        elif isinstance(lo, basestring):
            layout.fields[i] = ShowField(cb, lo)
        elif hasattr(lo, 'get_field_names'):
            replace_field_to_value(lo, cb)


class DetailAdminView(ModelAdminView):
    """
    显示 Model 详细信息的 AdminView. 该 View 页面只能用来查看数据内容, 不能用来修改数据.
    该 View 显示各字段的布局跟 :class:`xadmin.views.edit.ModelFormAdminView` 一致.

    **Option属性**

        .. autoattribute:: detail_layout
        .. autoattribute:: detail_show_all
        .. autoattribute:: detail_template

    **实例属性**

        .. attribute:: obj

            即将被删除的对象
    """

    form = forms.ModelForm
    #: 详情页面的 Layout 对象，是一个标准的 Crispy Form Layout 对象。使用 Layout 可以方便的定义整个页面的结构。
    #  有关 Crispy Form 可以参考其文档 `Crispy Form 文档 <http://django-crispy-forms.readthedocs.org/en/latest/layouts.html>`_
    #  使用实例可以参看 :attr:`xadmin.views.edit.ModelFormAdminView.form_layout`
    detail_layout = None
    #: 是否显示所有字段的内容, 默认为 ``True`` . 如果为 ``True`` 则会显示 Layout 中没有列出的字段, 否则会隐藏这些字段
    detail_show_all = True
    #: 详情页面的模板文件
    detail_template = None
    form_layout = None

    def init_request(self, object_id, *args, **kwargs):
        """
        初始化操作。根据传入的 ``object_id`` 取得要被显示的数据对象，而后进行权限判断, 如果没有数据查看权限会显示禁止页面.
        """
        self.obj = self.get_object(unquote(object_id))

        # 须有查看权限
        if not self.has_view_permission(self.obj):
            raise PermissionDenied

        if self.obj is None:
            raise Http404(
                _('%(name)s object with primary key %(key)r does not exist.') %
                {'name': force_unicode(self.opts.verbose_name), 'key': escape(object_id)})
        self.org_obj = self.obj

    @filter_hook
    def get_form_layout(self):
        """
        返回 Form Layout ，如果您设置了 :attr:`detail_layout` 属性，则使用 :attr:`form_layout` 属性，如果都没有该方法会自动生成 Form Layout 。
        有关 Form Layout 的更多信息可以参看 `Crispy Form 文档 <http://django-crispy-forms.readthedocs.org/en/latest/layouts.html>`_
        设置 Form Layout 可以非常灵活的显示页面的各个元素
        """
        # 复制避免修改属性值
        layout = copy.deepcopy(self.detail_layout or self.form_layout)

        if layout is None:
            layout = Layout(Container(Col('full',
                                          Fieldset(
                                              "", *self.form_obj.fields.keys(),
                                              css_class="unsort no_title"), horizontal=True, span=12)
                                      ))
        elif type(layout) in (list, tuple) and len(layout) > 0:
            # 如果设置的 layout 是一个列表，那么按以下方法生成
            if isinstance(layout[0], Column):
<<<<<<< HEAD
                # 如果列表第一项是 Column ， 那么用 Container 包装
                layout = Layout(Container(*layout))
            elif isinstance(layout[0], Fieldset):
                # 如果列表第一项是 Fieldset ， 那么用 Container 包装
                layout = Layout(
                    Container(*layout, css_class="form-horizontal"))
            else:
                # 那么用 Container > Fieldset 包装
                layout = Layout(Container(Fieldset("", *layout, css_class="unsort no_title"), css_class="form-horizontal"))
=======
                fs = layout
            elif isinstance(layout[0], (Fieldset, TabHolder)):
                fs = (Col('full', *layout, horizontal=True, span=12),)
            else:
                fs = (
                    Col('full', Fieldset("", *layout, css_class="unsort no_title"), horizontal=True, span=12),)

            layout = Layout(Container(*fs))
>>>>>>> ace31dc6

            if self.detail_show_all:
                # 显示没有在 Layout 中出现的字段
                rendered_fields = [i[1] for i in layout.get_field_names()]
                container = layout[0].fields
                other_fieldset = Fieldset(_(u'Other Fields'), *[
                                          f for f in self.form_obj.fields.keys() if f not in rendered_fields])

                if len(other_fieldset.fields):
                    if len(container) and isinstance(container[0], Column):
                        container[0].fields.append(other_fieldset)
                    else:
                        container.append(other_fieldset)

        return layout

    @filter_hook
    def get_model_form(self, **kwargs):
        """
        根据 Model 返回 Form 类，用来显示表单。
        """
        if self.exclude is None:
            exclude = []
        else:
            exclude = list(self.exclude)
        if self.exclude is None and hasattr(self.form, '_meta') and self.form._meta.exclude:
            # 如果 :attr:`~xadmin.views.base.ModelAdminView.exclude` 是 None，并且 form 的 Meta.exclude 不为空，
            # 则使用 form 的 Meta.exclude
            exclude.extend(self.form._meta.exclude)
        # 如果 exclude 是空列表，那么就设为 None
        exclude = exclude or None
        defaults = {
            "form": self.form,
            "fields": self.fields and list(self.fields) or None,
            "exclude": exclude,
        }
        defaults.update(kwargs)
        return modelform_factory(self.model, **defaults)

    @filter_hook
    def get_form_helper(self):
        """
        取得 Crispy Form 需要的 FormHelper。具体信息可以参看 `Crispy Form 文档 <http://django-crispy-forms.readthedocs.org/en/latest/tags.html#crispy-tag>`_ 
        """
        helper = FormHelper()
        helper.form_tag = False
        layout = self.get_form_layout()
        # 替换所有的字段为 ShowField
        replace_field_to_value(layout, self.get_field_result)
        helper.add_layout(layout)
        helper.filter(
            basestring, max_level=20).wrap(ShowField, admin_view=self)
        return helper

    @csrf_protect_m
    @filter_hook
    def get(self, request, *args, **kwargs):
        form = self.get_model_form()
        self.form_obj = form(instance=self.obj)
        helper = self.get_form_helper()
        if helper:
            self.form_obj.helper = helper

        return self.get_response()

    @filter_hook
    def get_context(self):
<<<<<<< HEAD
        """
        **Context Params** :

            ``form`` : 用于显示数据的 Form 对象

            ``object`` : 要显示的 Model 对象
        """
        ordered_objects = self.opts.get_ordered_objects()

=======
>>>>>>> ace31dc6
        new_context = {
            'title': _('%s Detail') % force_unicode(self.opts.verbose_name),
            'form': self.form_obj,

            'object': self.obj,

            'has_change_permission': self.has_change_permission(self.obj),
            'has_delete_permission': self.has_delete_permission(self.obj),

            'content_type_id': ContentType.objects.get_for_model(self.model).id,
        }

        context = super(DetailAdminView, self).get_context()
        context.update(new_context)
        return context

    @filter_hook
    def get_breadcrumb(self):
        bcs = super(DetailAdminView, self).get_breadcrumb()
        item = {'title': force_unicode(self.obj)}
        if self.has_view_permission():
            item['url'] = self.model_admin_url('detail', self.obj.pk)
        bcs.append(item)
        return bcs

    @filter_hook
    def get_media(self):
        """
        返回列表页面的 Media, 该页面添加了 ``form.css`` 文件
        """
        media = super(DetailAdminView, self).get_media()
        media = media + self.form_obj.media
        media.add_css({'screen': [self.static('xadmin/css/xadmin.form.css')]})
        return media

    @filter_hook
    def get_field_result(self, field_name):
        """
        返回包含该字段内容的 :class:`ResultField` 实例.
        """
        return ResultField(self.obj, field_name, self)

    @filter_hook
    def get_response(self, *args, **kwargs):
        """
        返回 HttpResponse , 插件可以复写该方法返回特定的 HttpResponse
        """
        context = self.get_context()
        context.update(kwargs or {})

        return TemplateResponse(self.request, self.detail_template or
                                self.get_template_list(
                                    'views/model_detail.html'),
                                context, current_app=self.admin_site.name)


class DetailAdminUtil(DetailAdminView):
    """
    工具类，主要用于在其他页面显示数据内容，用于很多显示内容的插件中，使用示例::

        def some_func(self):
            detail_view = self.get_model_view(DetailAdminUtil, self.model, obj)
            name_value = detail_view.get_field_result('name')

    """
    def init_request(self, obj):
        self.obj = obj
        self.org_obj = obj<|MERGE_RESOLUTION|>--- conflicted
+++ resolved
@@ -190,17 +190,6 @@
         elif type(layout) in (list, tuple) and len(layout) > 0:
             # 如果设置的 layout 是一个列表，那么按以下方法生成
             if isinstance(layout[0], Column):
-<<<<<<< HEAD
-                # 如果列表第一项是 Column ， 那么用 Container 包装
-                layout = Layout(Container(*layout))
-            elif isinstance(layout[0], Fieldset):
-                # 如果列表第一项是 Fieldset ， 那么用 Container 包装
-                layout = Layout(
-                    Container(*layout, css_class="form-horizontal"))
-            else:
-                # 那么用 Container > Fieldset 包装
-                layout = Layout(Container(Fieldset("", *layout, css_class="unsort no_title"), css_class="form-horizontal"))
-=======
                 fs = layout
             elif isinstance(layout[0], (Fieldset, TabHolder)):
                 fs = (Col('full', *layout, horizontal=True, span=12),)
@@ -209,7 +198,6 @@
                     Col('full', Fieldset("", *layout, css_class="unsort no_title"), horizontal=True, span=12),)
 
             layout = Layout(Container(*fs))
->>>>>>> ace31dc6
 
             if self.detail_show_all:
                 # 显示没有在 Layout 中出现的字段
@@ -277,7 +265,6 @@
 
     @filter_hook
     def get_context(self):
-<<<<<<< HEAD
         """
         **Context Params** :
 
@@ -285,10 +272,6 @@
 
             ``object`` : 要显示的 Model 对象
         """
-        ordered_objects = self.opts.get_ordered_objects()
-
-=======
->>>>>>> ace31dc6
         new_context = {
             'title': _('%s Detail') % force_unicode(self.opts.verbose_name),
             'form': self.form_obj,
