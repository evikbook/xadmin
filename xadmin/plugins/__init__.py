--- conflicted
+++ resolved
@@ -1,4 +1,3 @@
-<<<<<<< HEAD
 """
 .. automodule:: xadmin.plugins.actions
 .. automodule:: xadmin.plugins.filters
@@ -10,10 +9,6 @@
 .. automodule:: xadmin.plugins.details
 .. automodule:: xadmin.plugins.editable
 """
-import actions, filters, bookmark, export, refresh, sortable, details, editable, relate, chart, ajax, relfield, inline, topnav
-import portal, quickform, wizard, images, xversion, auth, multiselect, themes, aggregation
-=======
-
 import actions
 import filters
 import bookmark
@@ -36,5 +31,4 @@
 import auth
 import multiselect
 import themes
-import aggregation
->>>>>>> 53f5527d
+import aggregation