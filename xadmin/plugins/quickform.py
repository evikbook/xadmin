--- conflicted
+++ resolved
@@ -58,12 +58,7 @@
 
     @property
     def media(self):
-<<<<<<< HEAD
         media = self.widget.media + vendor('xadmin.plugin.quick-form.js')
-=======
-        media = self.widget.media + vendor(
-            'xadmin.plugin.quick-form.js', 'xadmin.modal.css')
->>>>>>> 3cc5aebe
         return media
 
     def render(self, name, value, *args, **kwargs):
