--- conflicted
+++ resolved
@@ -2,14 +2,9 @@
 
 setup(
     name='django-xadmin',
-<<<<<<< HEAD
-    version='0.1.0',
+    version='0.1.1',
     description='Drop-in replacement of Django admin comes with lots of goodies, fully extensible with plugin support, pretty UI based on Twitter Bootstrap.',
     long_description=open('README.md').read(),
-=======
-    version='0.1.1',
-    description='Drop-in replacement of Django admin comes with lots of goodies, fully extensible with plugin support, pretty UI based on Twitter Bootstrap.',
->>>>>>> 85437c2e
     author='sshwsfc',
     author_email='sshwsfc@gmail.com',
     url='http://xadmin.io',
